#include "rkschemefactory.hxx"
#include <bout/rkscheme.hxx>
#include <output.hxx>
#include <cmath>
#include <boutcomm.hxx>

////////////////////
// PUBLIC
////////////////////

//Initialise
RKScheme::RKScheme(Options *opts){
  //Currently not reading anything from the options here

  //Init the pointer arrays to null
  stageCoeffs = (BoutReal**)NULL;
  resultCoeffs = (BoutReal**)NULL;
  timeCoeffs = (BoutReal*)NULL;
  steps = (BoutReal**)NULL;

  //Initialise internals
  dtfac = 1.0; //Time step factor
};

//Cleanup
RKScheme::~RKScheme(){
  ///These arrays are allocated in the derived class, should
  ///we really free them there as well?
  
  //stageCoeffs
  free_rmatrix(stageCoeffs);

  //resultCoeffs
  free_rmatrix(resultCoeffs);

  //steps
  free_rmatrix(steps);

  //timeCoeffs
  delete[] timeCoeffs;
};

//Finish generic initialisation
void RKScheme::init(const int nlocalIn, const int neqIn, const BoutReal atolIn, 
<<<<<<< HEAD
		    const BoutReal rtolIn, Options options){

  //Read scheme related options
  if(options == NULL)
    options = Options::getRoot()->getSection("solver");
=======
		    const BoutReal rtolIn, Options *options){
>>>>>>> 3410b252

  bool diagnose;
  OPTION(options, dtfac, dtfac); //Time step adjustment factor
  OPTION(options, diagnose, false); //Diagnostics enabled?

  //Store configuration data
  nlocal = nlocalIn;
  neq = neqIn;
  atol = atolIn;
  rtol = rtolIn;
  
  //Allocate storage for stages
  steps = rmatrix(getStageCount(),nlocal);
  zeroSteps();

  //Will probably only want the following when debugging, but leave it on for now
  if(diagnose){
    verifyCoeffs();
    printButcherTableau();
  };
};

//Get the time at given stage
BoutReal RKScheme::setCurTime(const BoutReal timeIn, const BoutReal dt, const int curStage){
  return timeIn+dt*timeCoeffs[curStage];
};

//Get the state vector at given stage
void RKScheme::setCurState(const BoutReal *start, BoutReal *out, const int curStage, 
			   const BoutReal dt){

  //Set the initial stage
  for(int i=0;i<nlocal;i++){
    out[i] = start[i];
  }

  //If on the first stage we don't need to modify the state
  if(curStage==0) return;//Don't realy need this as below loop won't execute
  
  //Construct the current state from previous results -- This is expensive
  for(int j=0;j<curStage;j++){
    if(abs(stageCoeffs[curStage][j]) < atol) continue;
    BoutReal fac=stageCoeffs[curStage][j]*dt;
    for(int i=0;i<nlocal;i++){
      out[i] = out[i] + fac*steps[j][i];
    };
  };
};

//Construct the system state at the next time
void RKScheme::setOutputStates(const BoutReal *start, BoutReal *resultFollow, 
			       BoutReal *resultAlt, const BoutReal dt){
  //Only really need resultAlt in order to calculate the error, so if not adaptive could avoid it
  //*and* techinically we can write resultFollow-resultAlt in terms of resultCoeffs and steps.

  int followInd, altInd;
  if(followHighOrder){
    followInd=0; altInd=1;
  }else{
    followInd=1; altInd=0;
  }

  //Initialise the return data
  for(int i=0;i<nlocal;i++){
    resultFollow[i]=start[i];
    resultAlt[i]=start[i];
  }

  //Now construct the two solutions
  for(int curStage=0;curStage<getStageCount();curStage++){
    BoutReal followFac=dt*resultCoeffs[curStage][followInd];
    BoutReal altFac=dt*resultCoeffs[curStage][altInd];
    for(int i=0;i<nlocal;i++){
      resultFollow[i]=resultFollow[i]+followFac*steps[curStage][i];
      resultAlt[i]=resultAlt[i]+altFac*steps[curStage][i];
    }
  }
}

BoutReal RKScheme::updateTimestep(const BoutReal dt, const BoutReal err){

  return dtfac*dt*pow(rtol/(2.0*err),1.0/(order+1.0));
}

////////////////////
// PRIVATE
////////////////////

//Check that the coefficients are consistent
void RKScheme::verifyCoeffs(){
  output<<endl;

  //Header
  output<<string(50,'-')<<endl;
  output<<"RK Coefficients consistency check"<<endl;
  output<<string(50,'-')<<endl;

  //Check time and stage coefficients
  output<<setw(10)<<"TimeCoeff"<<" | "<<setw(10)<<"SumStageCoeff"<<endl;
  bool warn=false;
  for(int i=0;i<getStageCount();i++){
    BoutReal tmp=0;
    for(int j=0;j<i;j++){
      tmp+=stageCoeffs[i][j];
    };
    output<<setw(10)<<timeCoeffs[i]<<" | "<<setw(10)<<tmp<<endl;
    if(fabs(timeCoeffs[i]-tmp)>atol) warn=true;
  };

  //Optional warning
  if(warn){
    output<<string(50,'=')<<endl;
    output<<"WARNING: Stage/Time coefficients not consistent"<<endl;
    output<<string(50,'=')<<endl;
    warn=false;
  };

  //Check results coefficients
  output<<string(50,'-')<<endl;
  output<<"Results coefficients (should be 1)"<<endl;
  for(int j=0;j<getNumOrders();j++){
    BoutReal tmp=0;
    for(int i=0;i<getStageCount();i++){
      tmp+=resultCoeffs[i][j];
    };
    output<<"Order : "<<j<<" = "<<tmp<<endl;
    if(fabs(1.0-tmp)>atol) warn=true;
  }

  //Optional warning
  if(warn){
    output<<string(50,'=')<<endl;
    output<<"WARNING: Result coefficients not consistent"<<endl;
    output<<string(50,'=')<<endl;
    warn=false;
  };

  //Footer
  output<<string(50,'-')<<endl;
  output<<endl;
}

void RKScheme::printButcherTableau(){
  int width=15;
  int totalWidth=width*(1+getStageCount())+3;
  output<<endl;
  
  //Header
  output<<string(totalWidth,'-')<<endl;
  output<<"Butcher Tableau"<<endl;
  output<<string(totalWidth,'-')<<endl;

  //Time and stage coeffs
  for(int i=0;i<getStageCount();i++){
    output<<setw(width)<<timeCoeffs[i]<<" | ";
    for(int j=0;j<getStageCount();j++){
      output<<setw(width)<<stageCoeffs[i][j];
    }
    output<<endl;
  };

  //Divider
  output<<string(width,'-')<<" | "<<string(width*getStageCount(),'-')<<endl;

  //Result coeffs for each order
  for(int i=0;i<getNumOrders();i++){
    output<<setw(width)<<i<<" | ";
    for(int j=0;j<getStageCount();j++){
      output<<setw(width)<<resultCoeffs[j][i];
    }
    output<<endl;
  };

  //Footer
  output<<string(totalWidth,'-')<<endl;
  output<<endl;
};

void RKScheme::zeroSteps(){
  for(int i=0;i<getStageCount();i++){
    for(int j=0;j<nlocal;j++){
      steps[i][j]=0.;
    }
  }
};
<|MERGE_RESOLUTION|>--- conflicted
+++ resolved
@@ -42,15 +42,7 @@
 
 //Finish generic initialisation
 void RKScheme::init(const int nlocalIn, const int neqIn, const BoutReal atolIn, 
-<<<<<<< HEAD
-		    const BoutReal rtolIn, Options options){
-
-  //Read scheme related options
-  if(options == NULL)
-    options = Options::getRoot()->getSection("solver");
-=======
 		    const BoutReal rtolIn, Options *options){
->>>>>>> 3410b252
 
   bool diagnose;
   OPTION(options, dtfac, dtfac); //Time step adjustment factor
