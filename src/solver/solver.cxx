/**************************************************************************
 * Copyright 2010 B.D.Dudson, S.Farley, M.V.Umansky, X.Q.Xu
 *
 * Contact: Ben Dudson, bd512@york.ac.uk
 * 
 * This file is part of BOUT++.
 *
 * BOUT++ is free software: you can redistribute it and/or modify
 * it under the terms of the GNU Lesser General Public License as published by
 * the Free Software Foundation, either version 3 of the License, or
 * (at your option) any later version.
 *
 * BOUT++ is distributed in the hope that it will be useful,
 * but WITHOUT ANY WARRANTY; without even the implied warranty of
 * MERCHANTABILITY or FITNESS FOR A PARTICULAR PURPOSE.  See the
 * GNU Lesser General Public License for more details.
 *
 * You should have received a copy of the GNU Lesser General Public License
 * along with BOUT++.  If not, see <http://www.gnu.org/licenses/>.
 *
 **************************************************************************/

#include <boutcomm.hxx>
#include <bout/solver.hxx>
#include <string.h>
#include <time.h>

#include <initialprofiles.hxx>
#include <interpolation.hxx>
#include <boutexception.hxx>

#include <field_factory.hxx>

#include "solverfactory.hxx"

#include <bout/sys/timer.hxx>
#include <msg_stack.hxx>
#include <output.hxx>
#include <bout/assert.hxx>

#include <bout/array.hxx>
#include <bout/scorepwrapper.hxx>

// Static member variables

int* Solver::pargc = 0;
char*** Solver::pargv = 0;

/**************************************************************************
 * Constructor
 **************************************************************************/

Solver::Solver(Options *opts) : options(opts), model(0), prefunc(0) {
  if(options == nullptr)
    options = Options::getRoot()->getSection("solver");

  // Set flags to defaults
  has_constraints = false;
  initialised = false;
  canReset = false;

  // Zero timing
  rhs_ncalls = 0;
  rhs_ncalls_e = 0;
  rhs_ncalls_i = 0;
  
  // Split operator
  split_operator = false;
  max_dt = -1.0;
  
  // Set simulation time and iteration count
  // This may be modified by restart
  simtime = 0.0; iteration = 0;
  
  // Output monitor
  options->get("monitor_timestep", monitor_timestep, false);
  
  // Method of Manufactured Solutions (MMS)
  options->get("mms", mms, false);
  options->get("mms_initialise", mms_initialise, mms);
}

/**************************************************************************
 * Destructor
 **************************************************************************/
Solver::~Solver(){
  //Ensure all MMS_err fields allocated here are destroyed etc.
  for(const auto& f : f3d) {
    if(f.MMS_err) {
      delete f.MMS_err;
    }
  }

  for(const auto& f : f2d) {
    if(f.MMS_err) {
      delete f.MMS_err;
    }
  }

  for(const auto& f : v3d) {
    if(f.MMS_err) {
      delete f.MMS_err;
    }
  }

  for(const auto& f : v2d) {
    if(f.MMS_err) {
      delete f.MMS_err;
    }
  }
}

/**************************************************************************
 * Add physics models
 **************************************************************************/

void Solver::setModel(PhysicsModel *m) {

  SCOREP0()
  if(model)
    throw BoutException("Solver can only evolve one model");
  
  if(initialised)
    throw BoutException("Solver already initialised");
  
  // Initialise them model, which specifies which variables to evolve
  m->initialise(this);
  
  // Check if the model is split operator
  split_operator = m->splitOperator();
  
  model = m;
}

/**************************************************************************
 * Add fields
 **************************************************************************/

void Solver::add(Field2D &v, const char* name) {

  SCOREP0()
  TRACE("Adding 2D field: Solver::add(%s)", name);
  
  if(varAdded(string(name)))
    throw BoutException("Variable '%s' already added to Solver", name);

  if(initialised)
    throw BoutException("Error: Cannot add to solver after initialisation\n");
  
  // Set boundary conditions
  v.setBoundary(name);
  ddt(v).copyBoundary(v); // Set boundary to be the same as v

  VarStr<Field2D> d;
  
  d.constraint = false;
  d.var = &v;
  d.F_var = &ddt(v);
  d.location = v.getLocation();
  d.covariant = false;
  d.name = string(name);
  
#ifdef TRACK
  v.name = name;
#endif

  /// Generate initial perturbations.
  /// NOTE: This could be done in init, but this would prevent the user
  ///       from modifying the initial perturbation (e.g. to prevent unphysical situations)
  ///       before it's loaded into the solver. If restarting, this perturbation
  ///       will be over-written anyway
  if(mms_initialise) {
    // Load solution at t = 0
    
    FieldFactory *fact = FieldFactory::get();
    
    v = fact->create2D("solution", Options::getRoot()->getSection(name), mesh);
  }else {
    initial_profile(name, v);
  }
  
  if(mms) {
    // Allocate storage for error variable
    d.MMS_err = new Field2D(0.0);
  } else {
    d.MMS_err = nullptr;
  }
  
  // Check if the boundary regions should be evolved
  // First get option from section "All"
  // then use that as default for specific section
  Options::getRoot()->getSection("all")->get("evolve_bndry", d.evolve_bndry, false);
  Options::getRoot()->getSection(name)->get("evolve_bndry", d.evolve_bndry, d.evolve_bndry);

  v.applyBoundary(true);

  f2d.push_back(d);
}

void Solver::add(Field3D &v, const char* name) {

  SCOREP0()
  TRACE("Adding 3D field: Solver::add(%s)", name);

#if CHECK > 0  
  if(varAdded(string(name)))
    throw BoutException("Variable '%s' already added to Solver", name);
#endif

  if(initialised)
    throw BoutException("Error: Cannot add to solver after initialisation\n");

  // Set boundary conditions
  v.setBoundary(name);
  ddt(v).copyBoundary(v); // Set boundary to be the same as v

  if(mesh->StaggerGrids && (v.getLocation() != CELL_CENTRE)) {
    output_info.write("\tVariable %s shifted to %s\n", name, strLocation(v.getLocation()));
    ddt(v).setLocation(v.getLocation()); // Make sure both at the same location
  }

  VarStr<Field3D> d;
  
  d.constraint = false;
  d.var = &v;
  d.F_var = &ddt(v);
  d.location = v.getLocation();
  d.covariant = false;
  d.name = string(name);
  
#ifdef TRACK
  v.name = name;
#endif

  if(mms_initialise) {
    // Load solution at t = 0
    FieldFactory *fact = FieldFactory::get();
    
    v = fact->create3D("solution", Options::getRoot()->getSection(name), mesh, v.getLocation());
    
  }else {
    initial_profile(name, v);
  }
  
  if(mms) {
    d.MMS_err = new Field3D(v.getMesh());
    (*d.MMS_err) = 0.0;
  } else {
    d.MMS_err = nullptr;
  }
  
  // Check if the boundary regions should be evolved
  // First get option from section "All"
  // then use that as default for specific section
  Options::getRoot()->getSection("all")->get("evolve_bndry", d.evolve_bndry, false);
  Options::getRoot()->getSection(name)->get("evolve_bndry", d.evolve_bndry, d.evolve_bndry);

  v.applyBoundary(true); // Make sure initial profile obeys boundary conditions
  v.setLocation(d.location); // Restore location if changed
  
  f3d.push_back(d);
}

void Solver::add(Vector2D &v, const char* name) {

  SCOREP0()
  TRACE("Adding 2D vector: Solver::add(%s)", name);
  
  if(varAdded(string(name)))
    throw BoutException("Variable '%s' already added to Solver", name);

  if(initialised)
    throw BoutException("Error: Cannot add to solver after initialisation\n");

  // Set boundary conditions
  v.setBoundary(name);
  ddt(v).copyBoundary(v); // Set boundary to be the same as v
  
  VarStr<Vector2D> d;
  
  d.constraint = false;
  d.var = &v;
  d.F_var = &ddt(v);
  d.location = CELL_DEFAULT;
  d.covariant = v.covariant;
  d.name = string(name);

  v2d.push_back(d);

  /// NOTE: No initial_profile call, because this will be done for each
  ///       component individually.
  
  /// Add suffix, depending on co- /contravariance
  if(v.covariant) {
    add(v.x, (d.name+"_x").c_str());
    add(v.y, (d.name+"_y").c_str());
    add(v.z, (d.name+"_z").c_str());
  }else {
    add(v.x, (d.name+"x").c_str());
    add(v.y, (d.name+"y").c_str());
    add(v.z, (d.name+"z").c_str());
  }
  
  /// Make sure initial profile obeys boundary conditions
  v.applyBoundary(true);
}

void Solver::add(Vector3D &v, const char* name) {

  SCOREP0()
  TRACE("Adding 3D vector: Solver::add(%s)", name);
  
  if(varAdded(string(name)))
    throw BoutException("Variable '%s' already added to Solver", name);

  if(initialised)
    throw BoutException("Error: Cannot add to solver after initialisation\n");
  
  // Set boundary conditions
  v.setBoundary(name);
  ddt(v).copyBoundary(v); // Set boundary to be the same as v

  VarStr<Vector3D> d;
  
  d.constraint = false;
  d.var = &v;
  d.F_var = &ddt(v);
  d.location = CELL_DEFAULT;
  d.covariant = v.covariant;
  d.name = string(name);
  
  v3d.push_back(d);

  // Add suffix, depending on co- /contravariance
  if(v.covariant) {
    add(v.x, (d.name+"_x").c_str());
    add(v.y, (d.name+"_y").c_str());
    add(v.z, (d.name+"_z").c_str());
  }else {
    add(v.x, (d.name+"x").c_str());
    add(v.y, (d.name+"y").c_str());
    add(v.z, (d.name+"z").c_str());
  }

  v.applyBoundary(true);
}

/**************************************************************************
 * Constraints
 **************************************************************************/

void Solver::constraint(Field2D &v, Field2D &C_v, const char* name) {

  SCOREP0()
  TRACE("Constrain 2D scalar: Solver::constraint(%s)", name);

#if CHECK > 0  
  if(varAdded(string(name)))
    throw BoutException("Variable '%s' already added to Solver", name);
#endif

  if(!has_constraints)
    throw BoutException("ERROR: This solver doesn't support constraints\n");

  if(initialised)
    throw BoutException("Error: Cannot add constraints to solver after initialisation\n");

  if(name == NULL)
    throw BoutException("WARNING: Constraint requested for variable with NULL name\n");
  
  VarStr<Field2D> d;
  
  d.constraint = true;
  d.var = &v;
  d.F_var = &C_v;
  d.name = string(name);

  f2d.push_back(d);
}

void Solver::constraint(Field3D &v, Field3D &C_v, const char* name) {

  SCOREP0()
  TRACE("Constrain 3D scalar: Solver::constraint(%s)", name);

#if CHECK > 0
  if(varAdded(string(name)))
    throw BoutException("Variable '%s' already added to Solver", name);
#endif

  if(!has_constraints)
    throw BoutException("ERROR: This solver doesn't support constraints\n");

  if(initialised)
    throw BoutException("Error: Cannot add constraints to solver after initialisation\n");

  if(name == NULL)
    throw BoutException("WARNING: Constraint requested for variable with NULL name\n");

  VarStr<Field3D> d;
  
  d.constraint = true;
  d.var = &v;
  d.F_var = &C_v;
  d.location = v.getLocation();
  d.name = string(name);
  
  f3d.push_back(d);
}

void Solver::constraint(Vector2D &v, Vector2D &C_v, const char* name) {
  TRACE("Constrain 2D vector: Solver::constraint(%s)", name);

#if CHECK > 0  
  if(varAdded(string(name)))
    throw BoutException("Variable '%s' already added to Solver", name);
#endif

  if(!has_constraints)
    throw BoutException("ERROR: This solver doesn't support constraints\n");

  if(initialised)
    throw BoutException("Error: Cannot add constraints to solver after initialisation\n");

  if(name == NULL)
    throw BoutException("WARNING: Constraint requested for variable with NULL name\n");
    
  VarStr<Vector2D> d;
  
  d.constraint = true;
  d.var = &v;
  d.F_var = &C_v;
  d.covariant = v.covariant;
  d.name = string(name);
  
  v2d.push_back(d);

  // Add suffix, depending on co- /contravariance
  if(v.covariant) {
    constraint(v.x, C_v.x, (d.name+"_x").c_str());
    constraint(v.y, C_v.y, (d.name+"_x").c_str());
    constraint(v.z, C_v.z, (d.name+"_x").c_str());
  }else {
    constraint(v.x, C_v.x, (d.name+"x").c_str());
    constraint(v.y, C_v.y, (d.name+"x").c_str());
    constraint(v.z, C_v.z, (d.name+"x").c_str());
  }
}

void Solver::constraint(Vector3D &v, Vector3D &C_v, const char* name) {
  TRACE("Constrain 3D vector: Solver::constraint(%s)", name);

#if CHECK > 0  
  if(varAdded(string(name)))
    throw BoutException("Variable '%s' already added to Solver", name);
#endif

  if(!has_constraints)
    throw BoutException("ERROR: This solver doesn't support constraints\n");

  if(initialised)
    throw BoutException("Error: Cannot add constraints to solver after initialisation\n");

  if(name == NULL)
    throw BoutException("WARNING: Constraint requested for variable with NULL name\n");

  VarStr<Vector3D> d;
  
  d.constraint = true;
  d.var = &v;
  d.F_var = &C_v;
  d.covariant = v.covariant;
  d.name = string(name);
  
  v3d.push_back(d);

  // Add suffix, depending on co- /contravariance
  if(v.covariant) {
    constraint(v.x, C_v.x, (d.name+"_x").c_str());
    constraint(v.y, C_v.y, (d.name+"_x").c_str());
    constraint(v.z, C_v.z, (d.name+"_x").c_str());
  }else {
    constraint(v.x, C_v.x, (d.name+"x").c_str());
    constraint(v.y, C_v.y, (d.name+"x").c_str());
    constraint(v.z, C_v.z, (d.name+"x").c_str());
  }
}

/**************************************************************************
 * Solver main loop: Initialise, run, and finish
 **************************************************************************/

int Solver::solve(int NOUT, BoutReal TIMESTEP) {
  

  SCOREP0()
  Options *globaloptions = Options::getRoot(); // Default from global options
  
  if(NOUT < 0) {
    /// Get options
    OPTION(globaloptions, NOUT, 1);
    OPTION(globaloptions, TIMESTEP, 1.0);
    
    // Check specific solver options, which override global options
    OPTION(options, NOUT, NOUT);
    options->get("output_step", TIMESTEP, TIMESTEP);
  }

  /// syncronize timestep with those set to the monitors
  if (timestep > 0){
    if (!isMultiple(timestep,TIMESTEP)){
      throw BoutException("A monitor requested a timestep not compatible with the output_step!");
    }
    if (timestep < TIMESTEP*1.5){
      freqDefault=TIMESTEP/timestep+.5;
      NOUT*=freqDefault;
      TIMESTEP=timestep;
    } else {
      freqDefault = 1;
      // update old monitors
      int fac=timestep/TIMESTEP+.5;
      for (auto i: monitors){
        i->freq=i->freq*fac;
      }
    }
  }
  for (auto i: monitors){
    if (i->timestep < 0){
      i->timestep=timestep*freqDefault;
      i->freq=freqDefault;
    }
  }


  output_progress.write("Solver running for %d outputs with output timestep of %e\n", NOUT, TIMESTEP);
  if (freqDefault > 1)
    output_progress.write("Solver running for %d outputs with monitor timestep of %e\n",
                          NOUT/freqDefault, TIMESTEP*freqDefault);
  
  // Initialise
  if (init(NOUT, TIMESTEP)) {
    throw BoutException("Failed to initialise solver-> Aborting\n");
  }
  initCalled=true;
  
  /// Run the solver
  output_info.write("Running simulation\n\n");
  
  time_t start_time = time((time_t*) NULL);
  output_progress.write("\nRun started at  : %s\n", ctime(&start_time));
  
  Timer timer("run"); // Start timer
  
  bool restart;
  OPTION(globaloptions, restart, false);
  bool append;
  OPTION(globaloptions, append, false);
  bool dump_on_restart;
  OPTION(globaloptions, dump_on_restart, !restart || !append);
  if ( dump_on_restart ) {
    /// Write initial state as time-point 0
    
    // Run RHS once to ensure all variables set
    if (run_rhs(simtime)) {
      throw BoutException("Physics RHS call failed\n");
    }
    
    // Call monitors so initial values are written to output dump files
    if (call_monitors(simtime, -1, NOUT)){
      throw BoutException("Initial monitor call failed!");
    }
  }
  
  int status;
  try {
    status = run();

    time_t end_time = time((time_t*) NULL);
    output_progress.write("\nRun finished at  : %s\n", ctime(&end_time));
    output_progress.write("Run time : ");

    int dt = end_time - start_time;
    int i = static_cast<int>(dt / (60. * 60.));
    if (i > 0) {
      output_progress.write("%d h ", i);
      dt -= i*60*60;
    }
    i = static_cast<int>(dt / 60.);
    if (i > 0) {
      output_progress.write("%d m ", i);
      dt -= i*60;
    }
    output_progress.write("%d s\n", dt);
  } catch (BoutException &e) {
    output_error << "Error encountered in solver run\n";
    output_error << e.what() << endl;
    throw e;
  }

  return status;
}


/**************************************************************************
 * Initialisation
 **************************************************************************/

int Solver::init(int UNUSED(nout), BoutReal UNUSED(tstep)) {
  

  SCOREP0()
  TRACE("Solver::init()");

  if (initialised)
    throw BoutException("ERROR: Solver is already initialised\n");

  output_progress.write("Initialising solver\n");

  MPI_Comm_size(BoutComm::get(), &NPES);
  MPI_Comm_rank(BoutComm::get(), &MYPE);
  
  /// Mark as initialised. No more variables can be added
  initialised = true;

  return 0;
}

void Solver::outputVars(Datafile &outputfile, bool save_repeat) {

  SCOREP0()
  /// Add basic variables to the file
  outputfile.addOnce(simtime,  "tt");
  outputfile.addOnce(iteration, "hist_hi");

  // Add 2D and 3D evolving fields to output file
  for(const auto& f : f2d) {
    // Add to dump file (appending)
    outputfile.add(*(f.var), f.name.c_str(), save_repeat);
  }  
  for(const auto& f : f3d) {
    // Add to dump file (appending)
    outputfile.add(*(f.var), f.name.c_str(), save_repeat);
    
    if(mms) {
      // Add an error variable
      outputfile.add(*(f.MMS_err), (string("E_")+f.name).c_str(), save_repeat);
    }
  }
}

/////////////////////////////////////////////////////

void Solver::addMonitor(int (& MonitorFuncRef )(Solver *solver, BoutReal simtime, int iter, int NOUT)
                        , MonitorPosition pos) {
  MonitorFunc * mon = new MonitorFunc(&MonitorFuncRef);
  mon->timestep=-1;
  addMonitor(mon,pos);
}

/// Method to add a Monitor to the Solver
/// Note that behaviour changes if init() is called,
/// as the timestep cannot be changed afterwards
void Solver::addMonitor(Monitor * mon, MonitorPosition pos) {
  if (mon->timestep > 0){ // not default
    if (!initCalled && timestep < 0){
      timestep = mon->timestep;
    }
    if (!isMultiple(timestep,mon->timestep))
      throw BoutException("Couldn't add Monitor: %g is not a multiple of %g!"
                          ,timestep,mon->timestep);
    if (mon->timestep > timestep*1.5){
      mon->freq=(mon->timestep/timestep)+.5;
    } else { // mon.timestep is truly smaller
      if (initCalled)
        throw BoutException("Solver::addMonitor: Cannot reduce timestep \
(from %g to %g) after init is called!"
                            ,timestep,mon->timestep);
      int multi = timestep/mon->timestep+.5;
      timestep=mon->timestep;
      for (auto i: monitors){
        i->freq=i->freq*multi;
      }
      mon->freq=1;
    }
  } else {
    mon->freq = freqDefault;
  }
  if(pos == Solver::FRONT) {
    monitors.push_front(mon);
  }else
    monitors.push_back(mon);
}

void Solver::removeMonitor(Monitor * f) {
  monitors.remove(f);
}

extern bool user_requested_exit;
int Solver::call_monitors(BoutReal simtime, int iter, int NOUT) {

  SCOREP0()
  bool abort;
  MPI_Allreduce(&user_requested_exit,&abort,1,MPI_C_BOOL,MPI_LOR,MPI_COMM_WORLD);
  if(abort){
    NOUT=iter+1;
  }
  if(mms) {
    // Calculate MMS errors
    calculate_mms_error(simtime);
  }
  
  ++iter;
  try {
    // Call physics model monitor
    if(model) {
      if(model->runOutputMonitor(simtime, iter-1, NOUT))
        throw BoutException("Monitor signalled to quit");
    }
    
    // Call monitors
    for (auto it: monitors){
      if ((iter % it->freq)==0){
        // Call each monitor one by one
        int ret = it->call(this, simtime,iter/it->freq-1, NOUT/it->freq);
        if(ret)
          throw BoutException("Monitor signalled to quit");
      }
    }
  } catch (BoutException &e) {
    for (auto it: monitors){
      it->cleanup();
    }
    output_error.write("Monitor signalled to quit\n");
    throw e;
  }

  // Reset iteration and wall-time count
  if ((iter % freqDefault) == 0) {
    rhs_ncalls = 0;
    rhs_ncalls_i = 0;
    rhs_ncalls_e = 0;
  }

  if ( iter == NOUT ){
    for (auto it: monitors){
      it->cleanup();
    }
  }

  if (abort) {
    // restart file should be written by physics model
    output.write("User signalled to quit. Returning\n");
    return 1;
  }
  
  return 0;
}

/////////////////////////////////////////////////////

void Solver::addTimestepMonitor(TimestepMonitorFunc f) {
  timestep_monitors.push_front(f);
}

void Solver::removeTimestepMonitor(TimestepMonitorFunc f) {
  timestep_monitors.remove(f);
}

int Solver::call_timestep_monitors(BoutReal simtime, BoutReal lastdt) {

  SCOREP0()
  if(!monitor_timestep)
    return 0;
  
  for(const auto& monitor : timestep_monitors) {
    // Call each monitor one by one
    int ret = monitor(this, simtime, lastdt);
    if(ret)
      return ret; // Return first time an error is encountered
  }
  
  // Call physics model monitor
  if(model) {
    int ret = model->runTimestepMonitor(simtime, lastdt);
    if(ret)
      return ret; // Return first time an error is encountered
  }
  return 0;
}

 void Solver::addToRestart(BoutReal &var, const string &name) {

  SCOREP0()
   if(model)
     model->addToRestart(var, name);
 }

/**************************************************************************
 * Useful routines (protected)
 **************************************************************************/

int Solver::getLocalN() {


  SCOREP0()
  /// Cache the value, so this is not repeatedly called.
  /// This value should not change after initialisation
  static int cacheLocalN = -1;
  if(cacheLocalN != -1) {
    return cacheLocalN;
  }
  
  ASSERT0(initialised); // Must be initialised
  
  int n2d = n2Dvars();
  int n3d = n3Dvars();
  
  int ncz = mesh->LocalNz;
  int MYSUB = mesh->yend - mesh->ystart + 1;

  int local_N = (mesh->xend - mesh->xstart + 1) *
    (mesh->yend - mesh->ystart + 1)*(n2d + ncz*n3d); // NOTE: Not including extra toroidal point

  //////////// How many variables have evolving boundaries?
  
  int n2dbndry = 0;
  for(const auto& f : f2d) {
    if(f.evolve_bndry)
      n2dbndry++;
  }
  
  int n3dbndry = 0;
  for(const auto& f : f3d) {
    if(f.evolve_bndry)
      n3dbndry++;
  }

  //////////// Find boundary regions ////////////
  
  // Y up
  for(RangeIterator xi = mesh->iterateBndryUpperY(); !xi.isDone(); xi++) {
    local_N +=  (mesh->LocalNy - mesh->yend - 1) * (n2dbndry + ncz * n3dbndry);
  }
  
  // Y down
  for(RangeIterator xi = mesh->iterateBndryLowerY(); !xi.isDone(); xi++) {
    local_N +=  mesh->ystart * (n2dbndry + ncz * n3dbndry);
  }
  
  // X inner
  if(mesh->firstX() && !mesh->periodicX) {
    local_N += mesh->xstart * MYSUB * (n2dbndry + ncz * n3dbndry);
    output_info.write("\tBoundary region inner X\n");
  }

  // X outer
  if(mesh->lastX() && !mesh->periodicX) {
    local_N += (mesh->LocalNx - mesh->xend - 1) * MYSUB * (n2dbndry + ncz * n3dbndry);
    output_info.write("\tBoundary region outer X\n");
  }
  
  cacheLocalN = local_N;

  return local_N;
}

Solver* Solver::create(Options *opts) {  
  return SolverFactory::getInstance()->createSolver(opts);
}

Solver* Solver::create(SolverType &type, Options *opts) {  
  return SolverFactory::getInstance()->createSolver(type, opts);
}

/**************************************************************************
 * Looping over variables
 *
 * NOTE: This part is very inefficient, and should be replaced ASAP
 * Is the interleaving of variables needed or helpful to the solver?
 **************************************************************************/

/// Perform an operation at a given (jx,jy) location, moving data between BOUT++ and CVODE
void Solver::loop_vars_op(int jx, int jy, BoutReal *udata, int &p, SOLVER_VAR_OP op, bool bndry) {

  SCOREP0()
  int jz;
 
  switch(op) {
  case LOAD_VARS: {
    /// Load variables from IDA into BOUT++
    
    // Loop over 2D variables
    for(const auto& f : f2d) {
      if(bndry && !f.evolve_bndry)
        continue;
      (*f.var)(jx, jy) = udata[p];
      p++;
    }
    
    for (jz=0; jz < mesh->LocalNz; jz++) {
      
      // Loop over 3D variables
      for(const auto& f : f3d) {
        if(bndry && !f.evolve_bndry)
          continue;
        (*f.var)(jx, jy, jz) = udata[p];
        p++;
      }  
    }
    break;
  }
  case LOAD_DERIVS: {
    /// Load derivatives from IDA into BOUT++
    /// Used for preconditioner
    
    // Loop over 2D variables
    for(const auto& f : f2d) {
      if(bndry && !f.evolve_bndry)
        continue;
      (*f.F_var)(jx, jy) = udata[p];
      p++;
    }
    
    for (jz=0; jz < mesh->LocalNz; jz++) {
      
      // Loop over 3D variables
      for(const auto& f : f3d) {
        if(bndry && !f.evolve_bndry)
          continue;
        (*f.F_var)(jx, jy, jz) = udata[p];
        p++;
      }  
    }
    
    break;
  }
  case SET_ID: {
    /// Set the type of equation (Differential or Algebraic)
    
    // Loop over 2D variables
    for(const auto& f : f2d) {
      if(bndry && !f.evolve_bndry)
	continue;
      if(f.constraint) {
	udata[p] = 0;
      }else {
	udata[p] = 1;
      }
      p++;
    }
    
    for (jz=0; jz < mesh->LocalNz; jz++) {
      
      // Loop over 3D variables
      for(const auto& f : f3d) {
        if(bndry && !f.evolve_bndry)
	  continue;
	if(f.constraint) {
	  udata[p] = 0;
	}else {
	  udata[p] = 1;
	}
	p++;
      }
    }
    
    break;
  }
  case SAVE_VARS: {
    /// Save variables from BOUT++ into IDA (only used at start of simulation)
    
    // Loop over 2D variables
    for(const auto& f : f2d) {
      if(bndry && !f.evolve_bndry)
        continue;
      udata[p] = (*f.var)(jx, jy);
      p++;
    }
    
    for (jz=0; jz < mesh->LocalNz; jz++) {
      
      // Loop over 3D variables
      for(const auto& f : f3d) {
        if(bndry && !f.evolve_bndry)
          continue;
        udata[p] = (*f.var)(jx, jy, jz);
        p++;
      }  
    }
    break;
  }
    /// Save time-derivatives from BOUT++ into CVODE (returning RHS result)
  case SAVE_DERIVS: {
    
    // Loop over 2D variables
    for(const auto& f : f2d) {
      if(bndry && !f.evolve_bndry)
        continue;
      udata[p] = (*f.F_var)(jx, jy);
      p++;
    }
    
    for (jz=0; jz < mesh->LocalNz; jz++) {
      
      // Loop over 3D variables
      for(const auto& f : f3d) {
        if(bndry && !f.evolve_bndry)
          continue;
        udata[p] = (*f.F_var)(jx, jy, jz);
        p++;
      }
    }
    break;
  }
  }
}

/// Loop over variables and domain. Used for all data operations for consistency
void Solver::loop_vars(BoutReal *udata, SOLVER_VAR_OP op) {

  SCOREP0()
  int jx, jy;
  int p = 0; // Counter for location in udata array

  int MYSUB = mesh->yend - mesh->ystart + 1;

  // Inner X boundary
  if(mesh->firstX() && !mesh->periodicX) {
    for(jx=0;jx<mesh->xstart;jx++)
      for(jy=0;jy<MYSUB;jy++)
	loop_vars_op(jx, jy+mesh->ystart, udata, p, op, true);
  }

  // Lower Y boundary region
  for(RangeIterator xi = mesh->iterateBndryLowerY(); !xi.isDone(); xi++) {
    for(jy=0;jy<mesh->ystart;jy++)
      loop_vars_op(*xi, jy, udata, p, op, true);
  }

  // Bulk of points
  for (jx=mesh->xstart; jx <= mesh->xend; jx++)
    for (jy=mesh->ystart; jy <= mesh->yend; jy++)
      loop_vars_op(jx, jy, udata, p, op, false);
  
  // Upper Y boundary condition
  for(RangeIterator xi = mesh->iterateBndryUpperY(); !xi.isDone(); xi++) {
    for(jy=mesh->yend+1;jy<mesh->LocalNy;jy++)
      loop_vars_op(*xi, jy, udata, p, op, true);
  }

  // Outer X boundary
  if(mesh->lastX() && !mesh->periodicX) {
    for(jx=mesh->xend+1;jx<mesh->LocalNx;jx++)
      for(jy=mesh->ystart;jy<=mesh->yend;jy++)
	loop_vars_op(jx, jy, udata, p, op, true);
  }
}

void Solver::load_vars(BoutReal *udata) {

  SCOREP0()
  // Make sure data is allocated
  for(const auto& f : f2d) 
    f.var->allocate();
  for(const auto& f : f3d) {
    f.var->allocate();
    f.var->setLocation(f.location);
  }

  loop_vars(udata, LOAD_VARS);

  // Mark each vector as either co- or contra-variant

  for(const auto& v : v2d) 
    v.var->covariant = v.covariant;
  for(const auto& v : v3d) 
    v.var->covariant = v.covariant;
}

void Solver::load_derivs(BoutReal *udata) {

  SCOREP0()
  // Make sure data is allocated
  for(const auto& f : f2d) 
    f.F_var->allocate();
  for(const auto& f : f3d) {
    f.F_var->allocate();
    f.F_var->setLocation(f.location);
  }

  loop_vars(udata, LOAD_DERIVS);

  // Mark each vector as either co- or contra-variant

  for(const auto& v : v2d) 
    v.F_var->covariant = v.covariant;
  for(const auto& v : v3d) 
    v.F_var->covariant = v.covariant;
}

// This function only called during initialisation
void Solver::save_vars(BoutReal *udata) {

  SCOREP0()
  for(const auto& f : f2d) 
    if(!f.var->isAllocated())
      throw BoutException("Variable '%s' not initialised", f.name.c_str());

  for(const auto& f : f3d) 
    if(!f.var->isAllocated())
      throw BoutException("Variable '%s' not initialised", f.name.c_str());
  
  // Make sure vectors in correct basis
  for(const auto& v : v2d) {
    if(v.covariant) {
      v.var->toCovariant();
    }else
      v.var->toContravariant();
  }
  for(const auto& v : v3d) {
    if(v.covariant) {
      v.var->toCovariant();
    }else
      v.var->toContravariant();
  }

  loop_vars(udata, SAVE_VARS);
}

void Solver::save_derivs(BoutReal *dudata) {

  SCOREP0()
  // Make sure vectors in correct basis
  for(const auto& v : v2d) {
    if(v.covariant) {
      v.F_var->toCovariant();
    }else
      v.F_var->toContravariant();
  }
  for(const auto& v : v3d) {
    if(v.covariant) {
      v.F_var->toCovariant();
    }else
      v.F_var->toContravariant();
  }

  // Make sure 3D fields are at the correct cell location
  for(const auto& f : f3d) {
    if(f.location != (f.F_var)->getLocation()) {
      //output.write("SOLVER: Interpolating\n");
      *(f.F_var) = interp_to(*(f.F_var), f.location);
    }
  }

  loop_vars(dudata, SAVE_DERIVS);
}

void Solver::set_id(BoutReal *udata) {

  SCOREP0()
  loop_vars(udata, SET_ID);
}


/*!
 * Returns a Field3D containing the global indices
 *
 */
const Field3D Solver::globalIndex(int localStart) {
<<<<<<< HEAD

  SCOREP0()
  Field3D index = -1; // Set to -1, indicating out of domain
=======
  Field3D index(-1, mesh); // Set to -1, indicating out of domain
>>>>>>> a5af842d

  int n2d = f2d.size();
  int n3d = f3d.size();

  int ind = localStart;

  // Find how many boundary cells are evolving
  int n2dbndry = 0;
  for(const auto& f : f2d) {
    if(f.evolve_bndry)
      ++n2dbndry;
  }
  int n3dbndry = 0;
  for(const auto& f : f3d) {
    if(f.evolve_bndry)
      n3dbndry++;
  }

  if(n2dbndry + n3dbndry > 0) {
    // Some boundary points evolving
    
    // Inner X boundary
    if(mesh->firstX() && !mesh->periodicX) {
      for(int jx=0;jx<mesh->xstart;jx++)
        for(int jy=mesh->ystart;jy<=mesh->yend;jy++) {
          // Zero index contains 2D and 3D variables
          index(jx, jy, 0) = ind;
          ind += n2dbndry + n3dbndry;
          for(int jz=1;jz<mesh->LocalNz; jz++) {
            index(jx, jy, jz) = ind;
            ind += n3dbndry;
          }
        }
    }
    
    // Lower Y boundary region
    for(RangeIterator xi = mesh->iterateBndryLowerY(); !xi.isDone(); xi++) {
      for(int jy=0;jy<mesh->ystart;jy++) {
        index(*xi, jy, 0) = ind;
        ind += n2dbndry + n3dbndry;
        for(int jz=1;jz<mesh->LocalNz; jz++) {
          index(*xi, jy, jz) = ind;
          ind += n3dbndry;
        }
      }
    }
  }
  
  // Bulk of points
  for (int jx=mesh->xstart; jx <= mesh->xend; jx++)
    for (int jy=mesh->ystart; jy <= mesh->yend; jy++) {
      index(jx, jy, 0) = ind;
      ind += n2d + n3d;
      for(int jz=1;jz<mesh->LocalNz; jz++) {
        index(jx, jy, jz) = ind;
        ind += n3d;
      }
    }

  if(n2dbndry + n3dbndry > 0) {
    // Some boundary points evolving
    
    // Upper Y boundary condition
    for(RangeIterator xi = mesh->iterateBndryUpperY(); !xi.isDone(); xi++) {
      for(int jy=mesh->yend+1;jy<mesh->LocalNy;jy++) {
        index(*xi, jy, 0) = ind;
        ind += n2dbndry + n3dbndry;
        for(int jz=1;jz<mesh->LocalNz; jz++) {
          index(*xi, jy, jz) = ind;
          ind += n3dbndry;
        }
      }
    }
    
    // Outer X boundary
    if(mesh->lastX() && !mesh->periodicX) {
      for(int jx=mesh->xend+1;jx<mesh->LocalNx;jx++)
        for(int jy=mesh->ystart;jy<=mesh->yend;jy++) {
          index(jx, jy, 0) = ind;
          ind += n2dbndry + n3dbndry;
          for(int jz=1;jz<mesh->LocalNz; jz++) {
            index(jx, jy, jz) = ind;
            ind += n3dbndry;
          }
        }
    }
  }
  
  // Should have included all evolving variables
  ASSERT1(ind == localStart + getLocalN());
  
  // Now swap guard cells
  mesh->communicate(index);
  
  return index;
}

/**************************************************************************
 * Running user-supplied functions
 **************************************************************************/

void Solver::setSplitOperator(rhsfunc fC, rhsfunc fD) {

  SCOREP0()
  split_operator = true;
  phys_conv = fC;
  phys_diff = fD;
}

int Solver::run_rhs(BoutReal t) {

  SCOREP0()
  int status;
  
  Timer timer("rhs");
  
  if(split_operator) {
    // Run both parts
    
    int nv = getLocalN();
    // Create two temporary arrays for system state
    Array<BoutReal> tmp(nv);
    Array<BoutReal> tmp2(nv);
    
    save_vars(tmp.begin()); // Copy variables into tmp
    pre_rhs(t);
    if(model) {
      status = model->runConvective(t);
    }else 
      status = (*phys_conv)(t);
    post_rhs(t); // Check variables, apply boundary conditions
    
    load_vars(tmp.begin()); // Reset variables
    save_derivs(tmp.begin()); // Save time derivatives
    pre_rhs(t);
    if(model) {
      status = model->runDiffusive(t, false);
    }else
      status = (*phys_diff)(t);
    post_rhs(t);
    save_derivs(tmp2.begin()); // Save time derivatives
    for(BoutReal *t = tmp.begin(), *t2 = tmp2.begin(); t != tmp.end(); ++t, ++t2)
      *t += *t2;
    load_derivs(tmp.begin()); // Put back time-derivatives
  }else {
    pre_rhs(t);
    if(model) {
      status = model->runRHS(t);
    }else
      status = (*phys_run)(t);
    post_rhs(t);
  }

  // If using Method of Manufactured Solutions
  add_mms_sources(t);

  rhs_ncalls++;
  rhs_ncalls_e++;
  rhs_ncalls_i++;
  return status;
}

/// NOTE: This calls add_mms_sources
int Solver::run_convective(BoutReal t) {

  SCOREP0()
  int status;
  
  Timer timer("rhs");
  pre_rhs(t);
  if(split_operator) {
    if(model) {
      status = model->runConvective(t);
    }else
      status = (*phys_conv)(t);
  }else {
    // Zero if not split
    for(const auto& f : f3d)
      *(f.F_var) = 0.0;
    for(const auto& f : f2d)
      *(f.F_var) = 0.0;
    status = 0;
  }
  post_rhs(t);
  
  // If using Method of Manufactured Solutions
  add_mms_sources(t);
  
  rhs_ncalls++;
  rhs_ncalls_e++;
  return status;
}

int Solver::run_diffusive(BoutReal t, bool linear) {

  SCOREP0()
  int status = 0;
  
  Timer timer("rhs");
  pre_rhs(t);
  if(split_operator) {

    if(model) {
      status = model->runDiffusive(t, linear);
    }else 
      status = (*phys_diff)(t);
    post_rhs(t);
  }else {
    // Return total
    if(model) {
      status = model->runRHS(t);
    }else
      status = (*phys_run)(t);
  }
  rhs_ncalls_i++;
  return status;
}

void Solver::pre_rhs(BoutReal t) {


  SCOREP0()
  // Apply boundary conditions to the values
  for(const auto& f : f2d) {
    if(!f.constraint) // If it's not a constraint
      f.var->applyBoundary(t);
  }
  
  for(const auto& f : f3d) {
    if(!f.constraint)
      f.var->applyBoundary(t);
  }
  
}

void Solver::post_rhs(BoutReal UNUSED(t)) {

  SCOREP0()
#if CHECK > 0
  for(const auto& f : f3d) {
    if(!f.F_var->isAllocated())
      throw BoutException("Time derivative for '%s' not set", f.name.c_str());
  }
#endif
  // Make sure vectors in correct basis
  for(const auto& v : v2d) {
    if(v.covariant) {
      v.F_var->toCovariant();
    }else
      v.F_var->toContravariant();
  }
  for(const auto& v : v3d) {
    if(v.covariant) {
      v.F_var->toCovariant();
    }else
      v.F_var->toContravariant();
  }

  // Make sure 3D fields are at the correct cell location
  for(const auto& f : f3d) {
    ASSERT1(f.var->getLocation()==f.F_var->getLocation());
    ASSERT1(f.var->getMesh()==f.F_var->getMesh());
  }

  // Apply boundary conditions to the time-derivatives
  for(const auto& f : f2d) {
    if(!f.constraint && f.evolve_bndry) // If it's not a constraint and if the boundary is evolving
      f.var->applyTDerivBoundary();
  }
  
  for(const auto& f : f3d) {
    if(!f.constraint && f.evolve_bndry)
      f.var->applyTDerivBoundary();
  }
#if CHECK > 2
  {
    TRACE("Solver checking time derivatives");
    for(const auto& f : f3d) {
      TRACE("Variable: %s", f.name.c_str());
      checkData(*f.F_var);
    }
  }
#endif
}

bool Solver::varAdded(const string &name) {

  SCOREP0()
  for(const auto& f : f2d) {
    if(f.name == name)
      return true;
  }
  
  for(const auto& f : f3d) {
    if(f.name == name)
      return true;
  }
  
  for(const auto& f : v2d) {
    if(f.name == name)
      return true;
  }
  
  for(const auto& f : v3d) {
    if(f.name == name)
      return true;
  }
  
  return false;
}

bool Solver::have_user_precon() {
  if(model)
    return model->hasPrecon();
  
  return prefunc != 0;
}

int Solver::run_precon(BoutReal t, BoutReal gamma, BoutReal delta) {

  SCOREP0()
  if(!have_user_precon())
    return 1;

  if(model)
    return model->runPrecon(t, gamma, delta);
  
  return (*prefunc)(t, gamma, delta);
}

// Add source terms to time derivatives
void Solver::add_mms_sources(BoutReal t) {
  if(!mms)
    return;

  FieldFactory *fact = FieldFactory::get();
    
  // Iterate over 2D variables
  for(const auto& f : f2d) {
    *f.F_var += fact->create2D("source", Options::getRoot()->getSection(f.name), mesh, (f.var)->getLocation(), t);
  }
  
  for(const auto& f : f3d) {
    *f.F_var += fact->create3D("source", Options::getRoot()->getSection(f.name), mesh, (f.var)->getLocation(), t);
  }
}

// Calculate 
void Solver::calculate_mms_error(BoutReal t) {
  FieldFactory *fact = FieldFactory::get();
  
  for(const auto& f : f3d) {
    Field3D solution = fact->create3D("solution", Options::getRoot()->getSection(f.name), mesh, (f.var)->getLocation(), t);
    
    *(f.MMS_err) = *(f.var) - solution;
  }
}<|MERGE_RESOLUTION|>--- conflicted
+++ resolved
@@ -1167,13 +1167,8 @@
  *
  */
 const Field3D Solver::globalIndex(int localStart) {
-<<<<<<< HEAD
-
-  SCOREP0()
-  Field3D index = -1; // Set to -1, indicating out of domain
-=======
+  SCOREP0()
   Field3D index(-1, mesh); // Set to -1, indicating out of domain
->>>>>>> a5af842d
 
   int n2d = f2d.size();
   int n3d = f3d.size();
