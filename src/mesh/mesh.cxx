
#include <globals.hxx>
#include <bout/mesh.hxx>
#include <bout/coordinates.hxx>
#include <utils.hxx>
#include <derivs.hxx>
#include <msg_stack.hxx>

#include <cmath>

#include "meshfactory.hxx"

#include <output.hxx>

#include "parallel/fci.hxx"
#include <bout/scorepwrapper.hxx>

Mesh* Mesh::create(GridDataSource *s, Options *opt) {
  return MeshFactory::getInstance()->createMesh(s, opt);
}

Mesh* Mesh::create(Options *opt) {
  return create(NULL, opt);
}

Mesh::Mesh(GridDataSource *s, Options* opt) : source(s), coords(0), options(opt) {
  if(s == NULL)
    throw BoutException("GridDataSource passed to Mesh::Mesh() is NULL");
  
  /// Get mesh options
  OPTION(options, StaggerGrids,   false); // Stagger grids

  // Initialise derivatives
  derivs_init(options);  // in index_derivs.cxx for now
}

Mesh::~Mesh() {
  if (source) {
    delete source;
  }

  if (coords) {
    delete coords;
  }
}

/**************************************************************************
 * Functions for reading data from external sources
 *
 * These functions are delegated to a GridDataSource object,
 * which may then read from a file, options, or other sources.
 **************************************************************************/

/// Get an integer
int Mesh::get(int &ival, const string &name) {
  TRACE("Mesh::get(ival)");

  if(!source->get(this, ival, name))
    return 1;

  return 0;
}

/// A BoutReal number
int Mesh::get(BoutReal &rval, const string &name) {
  TRACE("Mesh::get(rval)");

  if(!source->get(this, rval, name))
    return 1;

  return 0;
}

int Mesh::get(Field2D &var, const string &name, BoutReal def) {
  TRACE("Loading 2D field: Mesh::get(Field2D)");

  // Ensure data allocated
  var.allocate();

  if(!source->get(this, var, name, def))
    return 1;

  // Communicate to get guard cell data
  Mesh::communicate(var);

  // Check that the data is valid
  checkData(var);

  return 0;
}

int Mesh::get(Field3D &var, const string &name, BoutReal def, bool communicate) {
  TRACE("Loading 3D field: Mesh::get(Field3D)");

  // Ensure data allocated
  var.allocate();

  if(!source->get(this, var, name, def))
    return 1;

  // Communicate to get guard cell data
  if(communicate) {
    Mesh::communicate(var);
  }

  // Check that the data is valid
  checkData(var);

  return 0;
}

/**************************************************************************
 * Data get routines
 **************************************************************************/

int Mesh::get(Vector2D &var, const string &name) {
  TRACE("Loading 2D vector: Mesh::get(Vector2D, %s)", name.c_str());

  if(var.covariant) {
    output << "\tReading covariant vector " << name << endl;

    get(var.x, name+"_x");
    get(var.y, name+"_y");
    get(var.z, name+"_z");

  }else {
    output << "\tReading contravariant vector " << name << endl;

    get(var.x, name+"x");
    get(var.y, name+"y");
    get(var.z, name+"z");
  }

  return 0;
}

int Mesh::get(Vector3D &var, const string &name) {
  TRACE("Loading 3D vector: Mesh::get(Vector3D, %s)", name.c_str());

  if(var.covariant) {
    output << "\tReading covariant vector " << name << endl;

    get(var.x, name+"_x");
    get(var.y, name+"_y");
    get(var.z, name+"_z");

  }else {
    output << "\tReading contravariant vector " << name << endl;

    get(var.x, name+"x");
    get(var.y, name+"y");
    get(var.z, name+"z");
  }

  return 0;
}

bool Mesh::sourceHasVar(const string &name) {
  return source->hasVar(name);
}

/**************************************************************************
 * Communications
 **************************************************************************/

void Mesh::communicateXZ(FieldGroup &g) {
  TRACE("Mesh::communicate(FieldGroup&)");

  // Send data
  comm_handle h = send(g);

  // Wait for data from other processors
  wait(h);
}

void Mesh::communicate(FieldGroup &g) {
  SCOREP0();
  TRACE("Mesh::communicate(FieldGroup&)");

  // Send data
  comm_handle h = send(g);

  // Wait for data from other processors
  wait(h);

  // Calculate yup and ydown fields for 3D fields
  for(const auto& fptr : g.field3d())
    getParallelTransform().calcYUpDown(*fptr);
}

/// This is a bit of a hack for now to get FieldPerp communications
/// The FieldData class needs to be changed to accomodate FieldPerp objects
void Mesh::communicate(FieldPerp &f) {
  comm_handle recv[2];
  
  int nin = xstart; // Number of x points in inner guard cell
  int nout = LocalNx-xend-1; // Number of x points in outer guard cell

  // Post receives for guard cell regions

  recv[0] = irecvXIn(f[0],       nin*LocalNz, 0);
  recv[1] = irecvXOut(f[xend+1], nout*LocalNz, 1);
  
  // Send data
  sendXIn(f[xstart], nin*LocalNz, 1);
  sendXOut(f[xend-nout+1], nout*LocalNz, 0);
 
  // Wait for receive
  wait(recv[0]);
  wait(recv[1]);
}

int Mesh::msg_len(const vector<FieldData*> &var_list, int xge, int xlt, int yge, int ylt) {
  int len = 0;

  /// Loop over variables
  for(const auto& var : var_list) {
    if(var->is3D()) {
      len += (xlt - xge) * (ylt - yge) * LocalNz * var->BoutRealSize();
    } else {
      len += (xlt - xge) * (ylt - yge) * var->BoutRealSize();
    }
  }

  return len;
}

bool Mesh::periodicY(int jx) const {
  BoutReal ts; return periodicY(jx, ts);
}

int Mesh::ySize(int jx) const {
  // Get the size of a surface in Y using MPI communicator
  MPI_Comm comm = getYcomm(jx);

  int local = yend - ystart + 1;
  int all;
  MPI_Allreduce(&local, &all, 1, MPI_INT, MPI_SUM, comm);
  return all;
}

bool Mesh::hasBndryLowerY() {
  static bool calc = false, answer;
  if(calc) return answer; // Already calculated

  int mybndry = static_cast<int>(!(iterateBndryLowerY().isDone()));
  int allbndry;
  MPI_Allreduce(&mybndry, &allbndry, 1, MPI_INT, MPI_BOR, getXcomm(yend));
  answer = static_cast<bool>(allbndry);
  calc = true;
  return answer;
}

bool Mesh::hasBndryUpperY() {
  static bool calc = false, answer;
  if(calc) return answer; // Already calculated

  int mybndry = static_cast<int>(!(iterateBndryUpperY().isDone()));
  int allbndry;
  MPI_Allreduce(&mybndry, &allbndry, 1, MPI_INT, MPI_BOR, getXcomm(ystart));
  answer = static_cast<bool>(allbndry);
  calc = true;
  return answer;
}

const vector<int> Mesh::readInts(const string &name, int n) {
  vector<int> result;

  if(source->hasVar(name)) {
    if(!source->get(this, result, name, n, 0)) {
      // Error reading
      throw BoutException("Could not read integer array '%s'\n", name.c_str());
    }
  }else {
    // Not found
    throw BoutException("Missing integer array %s\n", name.c_str());
  }

  return result;
}

void Mesh::setParallelTransform() {

  string ptstr;
  options->get("paralleltransform", ptstr, "identity");

  // Convert to lower case for comparison
  ptstr = lowercase(ptstr);
    
  if(ptstr == "identity") {
    // Identity method i.e. no transform needed
    transform = std::unique_ptr<ParallelTransform>(new ParallelTransformIdentity());
      
  }else if(ptstr == "shifted") {
    // Shifted metric method
    transform = std::unique_ptr<ParallelTransform>(new ShiftedMetric(*this));
      
  }else if(ptstr == "fci") {

    Options *fci_options = Options::getRoot()->getSection("fci");
    // Flux Coordinate Independent method
    bool fci_zperiodic;
    fci_options->get("z_periodic", fci_zperiodic, true);
    transform = std::unique_ptr<ParallelTransform>(new FCITransform(*this, fci_zperiodic));
      
  }else {
    throw BoutException("Unrecognised paralleltransform option.\n"
                        "Valid choices are 'identity', 'shifted', 'fci'");
  }
}

ParallelTransform& Mesh::getParallelTransform() {
  if(!transform) {
    // No ParallelTransform object yet. Set from options
    setParallelTransform();
  }
  
  // Return a reference to the ParallelTransform object
  return *transform;
}

Coordinates *Mesh::createDefaultCoordinates() {
  return new Coordinates(this);
}


Region<> & Mesh::getRegion3D(const std::string &region_name){
   auto found = regionMap3D.find(region_name);
   if (found == end(regionMap3D)) {
     throw BoutException("Couldn't find region %s in regionMap3D", region_name.c_str());
   }
   return found->second;
}

Region<Ind2D> & Mesh::getRegion2D(const std::string &region_name){
   auto found = regionMap2D.find(region_name);
   if (found == end(regionMap2D)) {
     throw BoutException("Couldn't find region %s in regionMap2D", region_name.c_str());
   }
   return found->second;
}
  
void Mesh::addRegion3D(const std::string &region_name, Region<> region){
   if (regionMap3D.count(region_name)) {
     throw BoutException("Trying to add an already existing region %s to regionMap3D");
   }
   regionMap3D[region_name] = region;
}

void Mesh::addRegion2D(const std::string &region_name, Region<Ind2D> region){
  if (regionMap2D.count(region_name)) {
    throw BoutException("Trying to add an already existing region %s to regionMap2D");
  }
  regionMap2D[region_name] = region;
}
 
void Mesh::createDefaultRegions(){
  //3D regions
  addRegion3D("RGN_ALL",
	      Region<Ind3D>(0, LocalNx - 1, 0, LocalNy - 1, 0, LocalNz - 1, LocalNy, LocalNz));
  addRegion3D("RGN_NOBNDRY",
	      Region<Ind3D>(xstart, xend, ystart, yend, 0, LocalNz - 1, LocalNy, LocalNz));
  addRegion3D("RGN_NOX",
	      Region<Ind3D>(xstart, xend, 0, LocalNy - 1, 0, LocalNz - 1, LocalNy, LocalNz));
  addRegion3D("RGN_NOY",
	      Region<Ind3D>(0, LocalNx - 1, ystart, yend, 0, LocalNz - 1, LocalNy, LocalNz));

  //2D regions
  addRegion2D("RGN_ALL",
	      Region<Ind2D>(0, LocalNx - 1, 0, LocalNy - 1, 0, 0, LocalNy, 1));
  addRegion2D("RGN_NOBNDRY",
	      Region<Ind2D>(xstart, xend, ystart, yend, 0, 0, LocalNy, 1));
  addRegion2D("RGN_NOX",
	      Region<Ind2D>(xstart, xend, 0, LocalNy - 1, 0, 0, LocalNy, 1));
  addRegion2D("RGN_NOY",
	      Region<Ind2D>(0, LocalNx - 1, ystart, yend, 0, 0, LocalNy, 1));

<<<<<<< HEAD
  //Construct lookup table for 3D->2D conversion
  ind3Dto2D = Array<int>(LocalNx*LocalNy*LocalNz);
  for(const auto &i3d: getRegion3D("RGN_ALL")){
    ind3Dto2D[i3d.ind] = i3d.ind/LocalNz;
=======
  // Construct index lookup for 3D-->2D
  indexLookup3Dto2D = Array<int>(LocalNx*LocalNy*LocalNz);
  for (const auto &ind3D: getRegion3D("RGN_ALL")){
    indexLookup3Dto2D[ind3D.ind] = ind3Dto2D(ind3D).ind;
>>>>>>> a8e6dc1a
  }
}<|MERGE_RESOLUTION|>--- conflicted
+++ resolved
@@ -375,16 +375,9 @@
   addRegion2D("RGN_NOY",
 	      Region<Ind2D>(0, LocalNx - 1, ystart, yend, 0, 0, LocalNy, 1));
 
-<<<<<<< HEAD
-  //Construct lookup table for 3D->2D conversion
-  ind3Dto2D = Array<int>(LocalNx*LocalNy*LocalNz);
-  for(const auto &i3d: getRegion3D("RGN_ALL")){
-    ind3Dto2D[i3d.ind] = i3d.ind/LocalNz;
-=======
   // Construct index lookup for 3D-->2D
   indexLookup3Dto2D = Array<int>(LocalNx*LocalNy*LocalNz);
   for (const auto &ind3D: getRegion3D("RGN_ALL")){
     indexLookup3Dto2D[ind3D.ind] = ind3Dto2D(ind3D).ind;
->>>>>>> a8e6dc1a
   }
 }