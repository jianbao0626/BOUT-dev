--- conflicted
+++ resolved
@@ -2978,11 +2978,7 @@
     if(ly <= jyseps1_1) {
       // Inner lower leg
       ly = 0;
-<<<<<<< HEAD
-    }else if(ly <= jyseps1_2 && ly > jyseps2_1) {
-=======
     }else if((ly > jyseps2_1) && (ly <= jyseps1_2)) {
->>>>>>> 731b9923
       // Upper legs
       ly = jyseps2_1 - jyseps1_1;
     }else if(ly > jyseps2_2) {
