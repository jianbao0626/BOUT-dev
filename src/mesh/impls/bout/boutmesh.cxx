--- conflicted
+++ resolved
@@ -770,18 +770,9 @@
   } else {
     output_info << "No boundary regions in this processor" << endl;
   }
-<<<<<<< HEAD
-  output_progress.write("Loading REGIONS\n");
-  get_region(RGN_ALL);
-  get_region(RGN_NOX);
-  get_region(RGN_NOY);
-  get_region(RGN_NOBNDRY);
-
-=======
   
   output_info << "Constructing default regions" << endl;
   createDefaultRegions();
->>>>>>> 76b14613
   output_info.write("\tdone\n");
 
   return 0;
