--- conflicted
+++ resolved
@@ -882,25 +882,18 @@
 const Field3D Coordinates::Delp2(const Field3D &f) {
   TRACE("Coordinates::Delp2( Field3D )");
 
-<<<<<<< HEAD
   if (localmesh->GlobalNx == 1 && localmesh->GlobalNz == 1) {
     // copy mesh, location, etc
     return f*0;
   }
-=======
   ASSERT1(localmesh == f.getMesh());
->>>>>>> 1ffc4179
   ASSERT2(localmesh->xstart > 0); // Need at least one guard cell
 
   CELL_LOC outloc = f.getLocation();
 
   Field3D result(localmesh);
   result.allocate();
-<<<<<<< HEAD
-  result.setLocation(f.getLocation());
-=======
   result.setLocation(outloc);
->>>>>>> 1ffc4179
 
   int ncz = localmesh->LocalNz;
 
