/**************************************************************************
 * Functions to interpolate between cell locations (e.g. lower Y and centred)
 *
 **************************************************************************
 * Copyright 2010 B.D.Dudson, S.Farley, M.V.Umansky, X.Q.Xu
 *
 * Contact: Ben Dudson, bd512@york.ac.uk
 *
 * This file is part of BOUT++.
 *
 * BOUT++ is free software: you can redistribute it and/or modify
 * it under the terms of the GNU Lesser General Public License as published by
 * the Free Software Foundation, either version 3 of the License, or
 * (at your option) any later version.
 *
 * BOUT++ is distributed in the hope that it will be useful,
 * but WITHOUT ANY WARRANTY; without even the implied warranty of
 * MERCHANTABILITY or FITNESS FOR A PARTICULAR PURPOSE.  See the
 * GNU Lesser General Public License for more details.
 *
 * You should have received a copy of the GNU Lesser General Public License
 * along with BOUT++.  If not, see <http://www.gnu.org/licenses/>.
 *
 **************************************************************************/

#include <globals.hxx>
#include <interpolation.hxx>
#include <msg_stack.hxx>
#include <output.hxx>
#include <stencils.hxx>
#include <unused.hxx>

/// Perform interpolation between centre -> shifted or vice-versa
/*!
  Interpolate using 4th-order staggered formula

  @param[in] s  Input stencil. mm -> -3/2, m -> -1/2, p -> +1/2, pp -> +3/2
*/
BoutReal interp(const stencil &s) { return (9. * (s.m + s.p) - s.mm - s.pp) / 16.; }

/*!
  Interpolate between different cell locations

  NOTE: This requires communication if the result is required in guard cells
  NOTE: Since corner guard cells cannot be communicated, it never makes sense
  to calculate interpolation in guard cells. If guard cell values are required,
  we must communicate (unless interpolating in z). Since mesh->communicate()
  communicates both x- and y-guard cells by default, there is no difference
  between RGN_ALL, RGN_NOX and RGN_NOY.

  @param[in]   var  Input variable
  @param[in]   loc  Location of output values
  @param[in]   region  Region where output will be calculated
*/
<<<<<<< HEAD

const Field3D Mesh::interp_to(const Field3D &var, CELL_LOC loc) const
{
  if(mesh->StaggerGrids && (var.getLocation() != loc)) {
=======
const Field3D interp_to(const Field3D &var, CELL_LOC loc, REGION region) {

  Mesh *fieldmesh = var.getMesh();
  Field3D result(fieldmesh);

  if ((loc != CELL_CENTRE && loc != CELL_DEFAULT) && (mesh->StaggerGrids == false)) {
    throw BoutException("Asked to interpolate, but StaggerGrids is disabled!");
  }
  if (fieldmesh->StaggerGrids && (var.getLocation() != loc)) {
>>>>>>> d806209f

    // Staggered grids enabled, and need to perform interpolation
    TRACE("Interpolating %s -> %s", strLocation(var.getLocation()), strLocation(loc));

    if (region != RGN_NOBNDRY) {
      // result is requested in some boundary region(s)
      result = var; // NOTE: This is just for boundaries. FIX!
    }
    result.allocate();

    // Cell location of the input field
    CELL_LOC location = var.getLocation();

    if ((location == CELL_CENTRE) || (loc == CELL_CENTRE)) {
      // Going between centred and shifted

      stencil s;
      CELL_LOC dir;

      // Get the non-centre location for interpolation direction
      dir = (loc == CELL_CENTRE) ? location : loc;

      switch (dir) {
      case CELL_XLOW: {
        ASSERT0(mesh->xstart >= 2); // At least 2 boundary cells needed for interpolation in x-direction

        for (const auto &i : result.region(RGN_NOBNDRY)) {

          // Set stencils
          s.c = var[i];
          s.p = var[i.xp()];
          s.m = var[i.xm()];
          s.pp = var[i.offset(2, 0, 0)];
          s.mm = var[i.offset(-2, 0, 0)];

          if ((location == CELL_CENTRE) && (loc == CELL_XLOW)) {
            // Producing a stencil centred around a lower X value
            s.pp = s.p;
            s.p = s.c;
          } else if (location == CELL_XLOW) {
            // Stencil centred around a cell centre
            s.mm = s.m;
            s.m = s.c;
          }

          result[i] = interp(s);
        }
        break;
      }
      case CELL_YLOW: {
        ASSERT0(mesh->ystart >= 2); // At least 2 boundary cells needed for interpolation in y-direction

        if (var.hasYupYdown() && ((&var.yup() != &var) || (&var.ydown() != &var))) {
          // Field "var" has distinct yup and ydown fields which
          // will be used to calculate a derivative along
          // the magnetic field
          throw BoutException("At the moment, fields with yup/ydown cannot use interp_to.\n"
                              "If we implement a 3-point stencil for interpolate or double-up\n"
                              "/double-down fields, then we can use this case.");
          s.pp = nan("");
          s.mm = nan("");

          for (const auto &i : result.region(RGN_NOBNDRY)) {
            // Set stencils
            s.c = var[i];
            s.p = var.yup()[i.yp()];
            s.m = var.ydown()[i.ym()];

            if ((location == CELL_CENTRE) && (loc == CELL_YLOW)) {
              // Producing a stencil centred around a lower Y value
              s.pp = s.p;
              s.p = s.c;
            } else if (location == CELL_YLOW) {
              // Stencil centred around a cell centre
              s.mm = s.m;
              s.m = s.c;
            }

            result[i] = interp(s);
          }
        } else {
          // var has no yup/ydown fields, so we need to shift into field-aligned
          // coordinates

          Field3D var_fa = fieldmesh->toFieldAligned(var);
          Field3D result_fa;
          result_fa.allocate();
          if (fieldmesh->ystart > 1) {

            // More than one guard cell, so set pp and mm values
            // This allows higher-order methods to be used
            for (const auto &i : result.region(RGN_NOBNDRY)) {
              // Set stencils
              s.c = var_fa[i];
              s.p = var_fa[i.yp()];
              s.m = var_fa[i.ym()];
              s.pp = var_fa[i.offset(0, 2, 0)];
              s.mm = var_fa[i.offset(0, -2, 0)];

              if (location == CELL_CENTRE) {
                // Producing a stencil centred around a lower Y value
                s.pp = s.p;
                s.p  = s.c;
                } else {
                  // Stencil centred around a cell centre
                  s.mm = s.m;
                  s.m = s.c;
                }

              result_fa[i] = interp(s);
            }
          } else {
            // Only one guard cell, so no pp or mm values
            // Note: at the moment we cannot reach this case because of the
            // 'ASSERT0(mesh->ystart >=2)' above, but if we implement a 3-point
            // stencil for interp, then this will be useful
            s.pp = nan("");
            s.mm = nan("");
            for (const auto &i : result.region(RGN_NOBNDRY)) {
              // Set stencils
              s.c = var_fa[i];
              s.p = var_fa[i.yp()];
              s.m = var_fa[i.ym()];

              if (location == CELL_CENTRE) {
                // Producing a stencil centred around a lower Y value
                s.pp = s.p;
                s.p = s.c;
              } else {
                // Stencil centred around a cell centre
                s.mm = s.m;
                s.m = s.c;
              }

              result_fa[i] = interp(s);
            }
          }
          
          result = fieldmesh->fromFieldAligned(result_fa);
        }
        break;
      }
      case CELL_ZLOW: {
        for (const auto &i : result.region(region)) {
          s.c = var[i];
          s.p = var[i.zp()];
          s.m = var[i.zm()];
          s.pp = var[i.offset(0, 0, 2)];
          s.mm = var[i.offset(0, 0, -2)];

          if (location == CELL_CENTRE) {
            // Producing a stencil centred around a lower Z value
            s.pp = s.p;
            s.p = s.c;
          } else {
            // Stencil centred around a cell centre
            s.mm = s.m;
            s.m = s.c;
          }

          result[i] = interp(s);
        }
        break;
      }
      default: {
        // This should never happen
        throw BoutException("Unsupported direction of interpolation\n"
                            " - don't know how to interpolate to %s",strLocation(loc));
      }
      };

      if ((dir != CELL_ZLOW) && (region != RGN_NOBNDRY)) {
        fieldmesh->communicate(result);
      }

    } else {
      // Shifted -> shifted
      // For now, shift to centre then to final location loc
      // We probably should not rely on this, but it might work if one of the
      // shifts is in the z-direction where guard cells aren't needed.
      result = interp_to(interp_to(var, CELL_CENTRE), loc, region);
    }
    result.setLocation(loc);

    return result;
  }

  // Nothing to do - just return unchanged
  // Copying into result to return as returning var may increase the number of
  // references to the var data whilst returning result doesn't
  result = var;
  return result;
}

<<<<<<< HEAD
const Field2D Mesh::interp_to(const Field2D &var, CELL_LOC UNUSED(loc)) const{
=======
const Field2D interp_to(const Field2D &var, CELL_LOC UNUSED(loc), REGION UNUSED(region)) {
>>>>>>> d806209f
  // Currently do nothing
  return var;
}

void printLocation(const Field3D &var) { output.write(strLocation(var.getLocation())); }

const char *strLocation(CELL_LOC loc) { return CELL_LOC_STRING(loc).c_str(); }

// 4-point Lagrangian interpolation
// offset must be between 0 and 1
BoutReal lagrange_4pt(BoutReal v2m, BoutReal vm, BoutReal vp, BoutReal v2p,
                      BoutReal offset) {
  return -offset * (offset - 1.0) * (offset - 2.0) * v2m / 6.0 +
         0.5 * (offset * offset - 1.0) * (offset - 2.0) * vm -
         0.5 * offset * (offset + 1.0) * (offset - 2.0) * vp +
         offset * (offset * offset - 1.0) * v2p / 6.0;
}

BoutReal lagrange_4pt(BoutReal v[], BoutReal offset) {
  return lagrange_4pt(v[0], v[1], v[2], v[3], offset);
}

const Field3D interpolate(const Field3D &f, const Field3D &delta_x,
                          const Field3D &delta_z) {
  TRACE("Interpolating 3D field");

  Mesh *mesh = f.getMesh();
  ASSERT1(mesh == delta_x.getMesh());
  ASSERT1(mesh == delta_z.getMesh());
  Field3D result(mesh);
  result.allocate();

  // Loop over output grid points
  for (int jx = 0; jx < mesh->LocalNx; jx++) {
    for (int jy = 0; jy < mesh->LocalNy; jy++) {
      for (int jz = 0; jz < mesh->LocalNz; jz++) {
        // Need to get value of f at
        // [jx + delta_x[jx][jy][jz]][jy][jz + delta_z[jx][jy][jz]]

        // get lower (rounded down) index
        int jxmnew = static_cast<int>(delta_x(jx, jy, jz));
        int jzmnew = static_cast<int>(delta_z(jx, jy, jz));
        // and the distance from this point
        BoutReal xs = delta_x(jx, jy, jz) - static_cast<BoutReal>(jxmnew);
        BoutReal zs = delta_z(jx, jy, jz) - static_cast<BoutReal>(jzmnew);
        // Get new lower index
        jxmnew += jx;
        jzmnew += jz;

        // Check bounds. If beyond bounds just constant
        if (jxmnew < 0) {
          jxmnew = 0;
          xs = 0.0;
        } else if (jxmnew >= (mesh->LocalNx - 1)) {
          // Want to always be able to use [jxnew] and [jxnew+1]
          jxmnew = mesh->LocalNx - 2;
          xs = 1.0;
        }

        int jx2mnew = (jxmnew == 0) ? 0 : (jxmnew - 1);
        int jxpnew = jxmnew + 1;
        int jx2pnew = (jxmnew == (mesh->LocalNx - 2)) ? jxpnew : (jxpnew + 1);

        int ncz = mesh->LocalNz;

        // Get the 4 Z points
        jzmnew = ((jzmnew % ncz) + ncz) % ncz;
        int jzpnew = (jzmnew + 1) % ncz;
        int jz2pnew = (jzmnew + 2) % ncz;
        int jz2mnew = (jzmnew - 1 + ncz) % ncz;

        // Now have 4 indices for X and Z to interpolate

        // Interpolate in Z first
        BoutReal xvals[4];

        xvals[0] = lagrange_4pt(f(jx2mnew, jy, jz2mnew), f(jx2mnew, jy, jzmnew),
                                f(jx2mnew, jy, jzpnew), f(jx2mnew, jy, jz2pnew), zs);
        xvals[1] = lagrange_4pt(f(jxmnew, jy, jz2mnew), f(jxmnew, jy, jzmnew),
                                f(jxmnew, jy, jzpnew), f(jxmnew, jy, jz2pnew), zs);
        xvals[2] = lagrange_4pt(f(jxpnew, jy, jz2mnew), f(jxpnew, jy, jzmnew),
                                f(jxpnew, jy, jzpnew), f(jxpnew, jy, jz2pnew), zs);
        xvals[3] = lagrange_4pt(f(jx2pnew, jy, jz2mnew), f(jx2pnew, jy, jzmnew),
                                f(jx2pnew, jy, jzpnew), f(jx2pnew, jy, jz2pnew), zs);
        // Then in X
        result(jx, jy, jz) = lagrange_4pt(xvals, xs);
      }
    }
  }
  return result;
}

const Field3D interpolate(const Field2D &f, const Field3D &delta_x,
                          const Field3D &UNUSED(delta_z)) {
  return interpolate(f, delta_x);
}

const Field3D interpolate(const Field2D &f, const Field3D &delta_x) {
  TRACE("interpolate(Field2D, Field3D)");

  Mesh *mesh = f.getMesh();
  ASSERT1(mesh == delta_x.getMesh());
  Field3D result(mesh);
  result.allocate();

  // Loop over output grid points
  for (int jx = 0; jx < mesh->LocalNx; jx++) {
    for (int jy = 0; jy < mesh->LocalNy; jy++) {
      for (int jz = 0; jz < mesh->LocalNz; jz++) {
        // Need to get value of f at
        // [jx + delta_x[jx][jy][jz]][jy][jz + delta_z[jx][jy][jz]]

        // get lower (rounded down) index
        int jxnew = static_cast<int>(delta_x(jx, jy, jz));
        // and the distance from this point
        BoutReal xs = delta_x(jx, jy, jz) - static_cast<BoutReal>(jxnew);
        // Get new lower index
        jxnew += jx;

        // Check bounds. If beyond bounds just constant
        if (jxnew < 0) {
          jxnew = 0;
          xs = 0.0;
        } else if (jxnew >= (mesh->LocalNx - 1)) {
          // Want to always be able to use [jxnew] and [jxnew+1]
          jxnew = mesh->LocalNx - 2;
          xs = 1.0;
        }
        // Interpolate in X
        result(jx, jy, jz) = f(jxnew, jy) * (1.0 - xs) + f(jxnew + 1, jy) * xs;
      }
    }
  }
  return result;
}<|MERGE_RESOLUTION|>--- conflicted
+++ resolved
@@ -52,13 +52,7 @@
   @param[in]   loc  Location of output values
   @param[in]   region  Region where output will be calculated
 */
-<<<<<<< HEAD
-
-const Field3D Mesh::interp_to(const Field3D &var, CELL_LOC loc) const
-{
-  if(mesh->StaggerGrids && (var.getLocation() != loc)) {
-=======
-const Field3D interp_to(const Field3D &var, CELL_LOC loc, REGION region) {
+const Field3D Mesh::interp_to(const Field3D &var, CELL_LOC loc, REGION region) const {
 
   Mesh *fieldmesh = var.getMesh();
   Field3D result(fieldmesh);
@@ -67,7 +61,6 @@
     throw BoutException("Asked to interpolate, but StaggerGrids is disabled!");
   }
   if (fieldmesh->StaggerGrids && (var.getLocation() != loc)) {
->>>>>>> d806209f
 
     // Staggered grids enabled, and need to perform interpolation
     TRACE("Interpolating %s -> %s", strLocation(var.getLocation()), strLocation(loc));
@@ -248,7 +241,7 @@
       // For now, shift to centre then to final location loc
       // We probably should not rely on this, but it might work if one of the
       // shifts is in the z-direction where guard cells aren't needed.
-      result = interp_to(interp_to(var, CELL_CENTRE), loc, region);
+      result = interp_to(interp_to(var, CELL_CENTRE,RGN_ALL), loc, region);
     }
     result.setLocation(loc);
 
@@ -262,11 +255,7 @@
   return result;
 }
 
-<<<<<<< HEAD
-const Field2D Mesh::interp_to(const Field2D &var, CELL_LOC UNUSED(loc)) const{
-=======
-const Field2D interp_to(const Field2D &var, CELL_LOC UNUSED(loc), REGION UNUSED(region)) {
->>>>>>> d806209f
+const Field2D Mesh::interp_to(const Field2D &var, CELL_LOC UNUSED(loc), REGION UNUSED(region)) const {
   // Currently do nothing
   return var;
 }
