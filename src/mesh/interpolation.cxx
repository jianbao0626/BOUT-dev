/**************************************************************************
 * Functions to interpolate between cell locations (e.g. lower Y and centred)
 *
 **************************************************************************
 * Copyright 2010 B.D.Dudson, S.Farley, M.V.Umansky, X.Q.Xu
 *
 * Contact: Ben Dudson, bd512@york.ac.uk
 *
 * This file is part of BOUT++.
 *
 * BOUT++ is free software: you can redistribute it and/or modify
 * it under the terms of the GNU Lesser General Public License as published by
 * the Free Software Foundation, either version 3 of the License, or
 * (at your option) any later version.
 *
 * BOUT++ is distributed in the hope that it will be useful,
 * but WITHOUT ANY WARRANTY; without even the implied warranty of
 * MERCHANTABILITY or FITNESS FOR A PARTICULAR PURPOSE.  See the
 * GNU Lesser General Public License for more details.
 *
 * You should have received a copy of the GNU Lesser General Public License
 * along with BOUT++.  If not, see <http://www.gnu.org/licenses/>.
 *
 **************************************************************************/

#include <globals.hxx>
#include <interpolation.hxx>
#include <msg_stack.hxx>
#include <output.hxx>
#include <stencils.hxx>
#include <unused.hxx>

/// Perform interpolation between centre -> shifted or vice-versa
/*!
  Interpolate using 4th-order staggered formula

  @param[in] s  Input stencil. mm -> -3/2, m -> -1/2, p -> +1/2, pp -> +3/2
*/
BoutReal interp(const stencil &s) { return (9. * (s.m + s.p) - s.mm - s.pp) / 16.; }

/*!
  Interpolate between different cell locations

  NOTE: This requires communication if the result is required in guard cells
  NOTE: Since corner guard cells cannot be communicated, it never makes sense
  to calculate interpolation in guard cells. If guard cell values are required,
  we must communicate (unless interpolating in z). Since mesh->communicate()
  communicates both x- and y-guard cells by default, there is no difference
  between RGN_ALL, RGN_NOX and RGN_NOY.

  @param[in]   var  Input variable
  @param[in]   loc  Location of output values
  @param[in]   region  Region where output will be calculated
*/
const Field3D interp_to(const Field3D &var, CELL_LOC loc, REGION region) {

  Mesh *fieldmesh = var.getMesh();
  Field3D result(fieldmesh);

  if ((loc != CELL_CENTRE && loc != CELL_DEFAULT) && (fieldmesh->StaggerGrids == false)) {
    throw BoutException("Asked to interpolate, but StaggerGrids is disabled!");
  }
  if (fieldmesh->StaggerGrids && (var.getLocation() != loc)) {

    // Staggered grids enabled, and need to perform interpolation
    TRACE("Interpolating %s -> %s", strLocation(var.getLocation()), strLocation(loc));

    if (region != RGN_NOBNDRY) {
      // result is requested in some boundary region(s)
      result = var; // NOTE: This is just for boundaries. FIX!
      result.allocate();
    } else {
      result.allocate();
      invalidateGuards(result);
    }

    // Cell location of the input field
    CELL_LOC location = var.getLocation();

    if ((location == CELL_CENTRE) || (loc == CELL_CENTRE)) {
      // Going between centred and shifted

      stencil s;
      CELL_LOC dir;

      // Get the non-centre location for interpolation direction
      dir = (loc == CELL_CENTRE) ? location : loc;

      switch (dir) {
      case CELL_XLOW: {
        ASSERT0(fieldmesh->xstart >= 2); // At least 2 boundary cells needed for interpolation in x-direction

        for (const auto &i : result.region(RGN_NOBNDRY)) {

          // Set stencils
          s.c = var[i];
          s.p = var[i.xp()];
          s.m = var[i.xm()];
          s.pp = var[i.offset(2, 0, 0)];
          s.mm = var[i.offset(-2, 0, 0)];

          if ((location == CELL_CENTRE) && (loc == CELL_XLOW)) {
            // Producing a stencil centred around a lower X value
            s.pp = s.p;
            s.p = s.c;
          } else if (location == CELL_XLOW) {
            // Stencil centred around a cell centre
            s.mm = s.m;
            s.m = s.c;
          }

          result[i] = interp(s);
        }
        break;
      }
      case CELL_YLOW: {
        ASSERT0(fieldmesh->ystart >= 2); // At least 2 boundary cells needed for interpolation in y-direction

        if (var.hasYupYdown() && ((&var.yup() != &var) || (&var.ydown() != &var))) {
          // Field "var" has distinct yup and ydown fields which
          // will be used to calculate a derivative along
          // the magnetic field
          throw BoutException("At the moment, fields with yup/ydown cannot use interp_to.\n"
                              "If we implement a 3-point stencil for interpolate or double-up\n"
                              "/double-down fields, then we can use this case.");
          s.pp = nan("");
          s.mm = nan("");

          for (const auto &i : result.region(RGN_NOBNDRY)) {
            // Set stencils
            s.c = var[i];
            s.p = var.yup()[i.yp()];
            s.m = var.ydown()[i.ym()];

            if ((location == CELL_CENTRE) && (loc == CELL_YLOW)) {
              // Producing a stencil centred around a lower Y value
              s.pp = s.p;
              s.p = s.c;
            } else if (location == CELL_YLOW) {
              // Stencil centred around a cell centre
              s.mm = s.m;
              s.m = s.c;
            }

            result[i] = interp(s);
          }
        } else {
          // var has no yup/ydown fields, so we need to shift into field-aligned
          // coordinates

          Field3D var_fa = fieldmesh->toFieldAligned(var);
<<<<<<< HEAD
=======
          Field3D result_fa;
          result_fa.allocate();
          result_fa.setCoordinateSystem("fieldaligned");
>>>>>>> 6347cc95
          if (fieldmesh->ystart > 1) {

            // More than one guard cell, so set pp and mm values
            // This allows higher-order methods to be used
            for (const auto &i : result.region(RGN_NOBNDRY)) {
              // Set stencils
              s.c = var_fa[i];
              s.p = var_fa[i.yp()];
              s.m = var_fa[i.ym()];
              s.pp = var_fa[i.offset(0, 2, 0)];
              s.mm = var_fa[i.offset(0, -2, 0)];

              if (location == CELL_CENTRE) {
                // Producing a stencil centred around a lower Y value
                s.pp = s.p;
                s.p  = s.c;
                } else {
                  // Stencil centred around a cell centre
                  s.mm = s.m;
                  s.m = s.c;
                }

              result[i] = interp(s);
            }
          } else {
            // Only one guard cell, so no pp or mm values
            // Note: at the moment we cannot reach this case because of the
            // 'ASSERT0(fieldmesh->ystart >=2)' above, but if we implement a 3-point
            // stencil for interp, then this will be useful
            s.pp = nan("");
            s.mm = nan("");
            for (const auto &i : result.region(RGN_NOBNDRY)) {
              // Set stencils
              s.c = var_fa[i];
              s.p = var_fa[i.yp()];
              s.m = var_fa[i.ym()];

              if (location == CELL_CENTRE) {
                // Producing a stencil centred around a lower Y value
                s.pp = s.p;
                s.p = s.c;
              } else {
                // Stencil centred around a cell centre
                s.mm = s.m;
                s.m = s.c;
              }

              result[i] = interp(s);
            }
          }
          
          result = fieldmesh->fromFieldAligned(result, RGN_NOBNDRY);
        }
        break;
      }
      case CELL_ZLOW: {
        for (const auto &i : result.region(region)) {
          s.c = var[i];
          s.p = var[i.zp()];
          s.m = var[i.zm()];
          s.pp = var[i.offset(0, 0, 2)];
          s.mm = var[i.offset(0, 0, -2)];

          if (location == CELL_CENTRE) {
            // Producing a stencil centred around a lower Z value
            s.pp = s.p;
            s.p = s.c;
          } else {
            // Stencil centred around a cell centre
            s.mm = s.m;
            s.m = s.c;
          }

          result[i] = interp(s);
        }
        break;
      }
      default: {
        // This should never happen
        throw BoutException("Unsupported direction of interpolation\n"
                            " - don't know how to interpolate to %s",strLocation(loc));
      }
      };

      invalidateGuards(result); // Fill guard cells with NaN so we can check they are not used when unset.

      if ((dir != CELL_ZLOW) && (region != RGN_NOBNDRY)) {
        fieldmesh->communicate(result);
      }

    } else {
      // Shifted -> shifted
      // For now, shift to centre then to final location loc
      // We probably should not rely on this, but it might work if one of the
      // shifts is in the z-direction where guard cells aren't needed.
      result = interp_to(interp_to(var, CELL_CENTRE), loc, region);
    }
    result.setLocation(loc);

    return result;
  }

  // Nothing to do - just return unchanged
  // Copying into result to return as returning var may increase the number of
  // references to the var data whilst returning result doesn't
  result = var;
  return result;
}

const Field2D interp_to(const Field2D &var, CELL_LOC loc, REGION region) {

  Mesh *fieldmesh = var.getMesh();
  Field2D result(fieldmesh);

  if ((loc != CELL_CENTRE && loc != CELL_DEFAULT) && (fieldmesh->StaggerGrids == false)) {
    throw BoutException("Asked to interpolate, but StaggerGrids is disabled!");
  }
  if (fieldmesh->StaggerGrids && (var.getLocation() != loc)) {

    // Staggered grids enabled, and need to perform interpolation
    TRACE("Interpolating %s -> %s", strLocation(var.getLocation()), strLocation(loc));

    if (region != RGN_NOBNDRY) {
      // result is requested in some boundary region(s)
      result = var; // NOTE: This is just for boundaries. FIX!
      result.allocate();
    } else {
      result.allocate();
      invalidateGuards(result);
    }

    // Cell location of the input field
    CELL_LOC location = var.getLocation();

    if ((location == CELL_CENTRE) || (loc == CELL_CENTRE)) {
      // Going between centred and shifted

      stencil s;
      CELL_LOC dir;

      // Get the non-centre location for interpolation direction
      dir = (loc == CELL_CENTRE) ? location : loc;

      switch (dir) {
      case CELL_XLOW: {
        ASSERT0(fieldmesh->xstart >= 2); // At least 2 boundary cells needed for interpolation in x-direction

        for (const auto &i : result.region(RGN_NOBNDRY)) {

          // Set stencils
          s.c = var[i];
          s.p = var[i.xp()];
          s.m = var[i.xm()];
          s.pp = var[i.offset(2, 0, 0)];
          s.mm = var[i.offset(-2, 0, 0)];

          if ((location == CELL_CENTRE) && (loc == CELL_XLOW)) {
            // Producing a stencil centred around a lower X value
            s.pp = s.p;
            s.p = s.c;
          } else if (location == CELL_XLOW) {
            // Stencil centred around a cell centre
            s.mm = s.m;
            s.m = s.c;
          }

          result[i] = interp(s);
        }
        break;
      }
      case CELL_YLOW: {
        ASSERT0(fieldmesh->ystart >= 2); // At least 2 boundary cells needed for interpolation in y-direction

        if (fieldmesh->ystart > 1) {

          // More than one guard cell, so set pp and mm values
          // This allows higher-order methods to be used
          for (const auto &i : result.region(RGN_NOBNDRY)) {
            // Set stencils
            s.c = var[i];
            s.p = var[i.yp()];
            s.m = var[i.ym()];
            s.pp = var[i.offset(0, 2, 0)];
            s.mm = var[i.offset(0, -2, 0)];

            if (location == CELL_CENTRE) {
              // Producing a stencil centred around a lower Y value
              s.pp = s.p;
              s.p  = s.c;
              } else {
                // Stencil centred around a cell centre
                s.mm = s.m;
                s.m = s.c;
              }

            result[i] = interp(s);
          }
        } else {
          // Only one guard cell, so no pp or mm values
          // Note: at the moment we cannot reach this case because of the
          // 'ASSERT0(fieldmesh->ystart >=2)' above, but if we implement a 3-point
          // stencil for interp, then this will be useful
          s.pp = nan("");
          s.mm = nan("");
          for (const auto &i : result.region(RGN_NOBNDRY)) {
            // Set stencils
            s.c = var[i];
            s.p = var[i.yp()];
            s.m = var[i.ym()];

            if (location == CELL_CENTRE) {
              // Producing a stencil centred around a lower Y value
              s.pp = s.p;
              s.p = s.c;
            } else {
              // Stencil centred around a cell centre
              s.mm = s.m;
              s.m = s.c;
            }

            result[i] = interp(s);
          }
        }
        break;
      }
      case CELL_ZLOW: {
        // Nothing to do for Field2D as Field2D is constant in z-direction
        result = var;
        break;
      }
      default: {
        // This should never happen
        throw BoutException("Unsupported direction of interpolation\n"
                            " - don't know how to interpolate to %s",strLocation(loc));
      }
      };

      if ((dir != CELL_ZLOW) && (region != RGN_NOBNDRY)) {
        fieldmesh->communicate(result);
      }

    } else {
      // Shifted -> shifted
      // For now, shift to centre then to final location loc
      // We probably should not rely on this, but it might work if one of the
      // shifts is in the z-direction where guard cells aren't needed.
      result = interp_to(interp_to(var, CELL_CENTRE), loc, region);
    }
    result.setLocation(loc);

    return result;
  }

  // Nothing to do - just return unchanged
  // Copying into result to return as returning var may increase the number of
  // references to the var data whilst returning result doesn't
  result = var;
  return result;
}

void printLocation(const Field3D &var) { output.write(strLocation(var.getLocation())); }
void printLocation(const Field2D &var) { output.write(strLocation(var.getLocation())); }

const char *strLocation(CELL_LOC loc) { return CELL_LOC_STRING(loc).c_str(); }

// 4-point Lagrangian interpolation
// offset must be between 0 and 1
BoutReal lagrange_4pt(BoutReal v2m, BoutReal vm, BoutReal vp, BoutReal v2p,
                      BoutReal offset) {
  return -offset * (offset - 1.0) * (offset - 2.0) * v2m / 6.0 +
         0.5 * (offset * offset - 1.0) * (offset - 2.0) * vm -
         0.5 * offset * (offset + 1.0) * (offset - 2.0) * vp +
         offset * (offset * offset - 1.0) * v2p / 6.0;
}

BoutReal lagrange_4pt(BoutReal v[], BoutReal offset) {
  return lagrange_4pt(v[0], v[1], v[2], v[3], offset);
}

const Field3D interpolate(const Field3D &f, const Field3D &delta_x,
                          const Field3D &delta_z) {
  TRACE("Interpolating 3D field");

  Mesh *mesh = f.getMesh();
  ASSERT1(mesh == delta_x.getMesh());
  ASSERT1(mesh == delta_z.getMesh());
  Field3D result(mesh);
  result.allocate();

  // Loop over output grid points
  for (int jx = 0; jx < mesh->LocalNx; jx++) {
    for (int jy = 0; jy < mesh->LocalNy; jy++) {
      for (int jz = 0; jz < mesh->LocalNz; jz++) {
        // Need to get value of f at
        // [jx + delta_x[jx][jy][jz]][jy][jz + delta_z[jx][jy][jz]]

        // get lower (rounded down) index
        int jxmnew = static_cast<int>(delta_x(jx, jy, jz));
        int jzmnew = static_cast<int>(delta_z(jx, jy, jz));
        // and the distance from this point
        BoutReal xs = delta_x(jx, jy, jz) - static_cast<BoutReal>(jxmnew);
        BoutReal zs = delta_z(jx, jy, jz) - static_cast<BoutReal>(jzmnew);
        // Get new lower index
        jxmnew += jx;
        jzmnew += jz;

        // Check bounds. If beyond bounds just constant
        if (jxmnew < 0) {
          jxmnew = 0;
          xs = 0.0;
        } else if (jxmnew >= (mesh->LocalNx - 1)) {
          // Want to always be able to use [jxnew] and [jxnew+1]
          jxmnew = mesh->LocalNx - 2;
          xs = 1.0;
        }

        int jx2mnew = (jxmnew == 0) ? 0 : (jxmnew - 1);
        int jxpnew = jxmnew + 1;
        int jx2pnew = (jxmnew == (mesh->LocalNx - 2)) ? jxpnew : (jxpnew + 1);

        int ncz = mesh->LocalNz;

        // Get the 4 Z points
        jzmnew = ((jzmnew % ncz) + ncz) % ncz;
        int jzpnew = (jzmnew + 1) % ncz;
        int jz2pnew = (jzmnew + 2) % ncz;
        int jz2mnew = (jzmnew - 1 + ncz) % ncz;

        // Now have 4 indices for X and Z to interpolate

        // Interpolate in Z first
        BoutReal xvals[4];

        xvals[0] = lagrange_4pt(f(jx2mnew, jy, jz2mnew), f(jx2mnew, jy, jzmnew),
                                f(jx2mnew, jy, jzpnew), f(jx2mnew, jy, jz2pnew), zs);
        xvals[1] = lagrange_4pt(f(jxmnew, jy, jz2mnew), f(jxmnew, jy, jzmnew),
                                f(jxmnew, jy, jzpnew), f(jxmnew, jy, jz2pnew), zs);
        xvals[2] = lagrange_4pt(f(jxpnew, jy, jz2mnew), f(jxpnew, jy, jzmnew),
                                f(jxpnew, jy, jzpnew), f(jxpnew, jy, jz2pnew), zs);
        xvals[3] = lagrange_4pt(f(jx2pnew, jy, jz2mnew), f(jx2pnew, jy, jzmnew),
                                f(jx2pnew, jy, jzpnew), f(jx2pnew, jy, jz2pnew), zs);
        // Then in X
        result(jx, jy, jz) = lagrange_4pt(xvals, xs);
      }
    }
  }
  return result;
}

const Field3D interpolate(const Field2D &f, const Field3D &delta_x,
                          const Field3D &UNUSED(delta_z)) {
  return interpolate(f, delta_x);
}

const Field3D interpolate(const Field2D &f, const Field3D &delta_x) {
  TRACE("interpolate(Field2D, Field3D)");

  Mesh *mesh = f.getMesh();
  ASSERT1(mesh == delta_x.getMesh());
  Field3D result(mesh);
  result.allocate();

  // Loop over output grid points
  for (int jx = 0; jx < mesh->LocalNx; jx++) {
    for (int jy = 0; jy < mesh->LocalNy; jy++) {
      for (int jz = 0; jz < mesh->LocalNz; jz++) {
        // Need to get value of f at
        // [jx + delta_x[jx][jy][jz]][jy][jz + delta_z[jx][jy][jz]]

        // get lower (rounded down) index
        int jxnew = static_cast<int>(delta_x(jx, jy, jz));
        // and the distance from this point
        BoutReal xs = delta_x(jx, jy, jz) - static_cast<BoutReal>(jxnew);
        // Get new lower index
        jxnew += jx;

        // Check bounds. If beyond bounds just constant
        if (jxnew < 0) {
          jxnew = 0;
          xs = 0.0;
        } else if (jxnew >= (mesh->LocalNx - 1)) {
          // Want to always be able to use [jxnew] and [jxnew+1]
          jxnew = mesh->LocalNx - 2;
          xs = 1.0;
        }
        // Interpolate in X
        result(jx, jy, jz) = f(jxnew, jy) * (1.0 - xs) + f(jxnew + 1, jy) * xs;
      }
    }
  }
  return result;
}<|MERGE_RESOLUTION|>--- conflicted
+++ resolved
@@ -149,12 +149,7 @@
           // coordinates
 
           Field3D var_fa = fieldmesh->toFieldAligned(var);
-<<<<<<< HEAD
-=======
-          Field3D result_fa;
-          result_fa.allocate();
-          result_fa.setCoordinateSystem("fieldaligned");
->>>>>>> 6347cc95
+          result.setCoordinateSystem("fieldaligned");
           if (fieldmesh->ystart > 1) {
 
             // More than one guard cell, so set pp and mm values
