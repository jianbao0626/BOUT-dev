/**************************************************************************
 * Copyright 2015 B.D.Dudson, P. Hill
 *
 * Contact: Ben Dudson, bd512@york.ac.uk
 *
 * This file is part of BOUT++.
 *
 * BOUT++ is free software: you can redistribute it and/or modify
 * it under the terms of the GNU Lesser General Public License as published by
 * the Free Software Foundation, either version 3 of the License, or
 * (at your option) any later version.
 *
 * BOUT++ is distributed in the hope that it will be useful,
 * but WITHOUT ANY WARRANTY; without even the implied warranty of
 * MERCHANTABILITY or FITNESS FOR A PARTICULAR PURPOSE.  See the
 * GNU Lesser General Public License for more details.
 *
 * You should have received a copy of the GNU Lesser General Public License
 * along with BOUT++.  If not, see <http://www.gnu.org/licenses/>.
 *
 **************************************************************************/

#include "bout/mesh.hxx"
#include "globals.hxx"
#include "interpolation.hxx"

#include <vector>

<<<<<<< HEAD
HermiteSpline::HermiteSpline(int y_offset) :
  Interpolation(y_offset), msh(nullptr), 
  h00_x(msh), h01_x(msh),h10_x(msh),h11_x(msh),
  h00_z(msh), h01_z(msh),h10_z(msh),h11_z(msh)
{
=======
HermiteSpline::HermiteSpline(int y_offset)
    : Interpolation(y_offset), localmesh(nullptr), h00_x(localmesh), h01_x(localmesh),
      h10_x(localmesh), h11_x(localmesh), h00_z(localmesh), h01_z(localmesh),
      h10_z(localmesh), h11_z(localmesh) {
>>>>>>> 492a11d1

  // Index arrays contain guard cells in order to get subscripts right
  i_corner = i3tensor(mesh->LocalNx, mesh->LocalNy, mesh->LocalNz);
  k_corner = i3tensor(mesh->LocalNx, mesh->LocalNy, mesh->LocalNz);

  // Allocate Field3D members
  h00_x.allocate();
  h01_x.allocate();
  h10_x.allocate();
  h11_x.allocate();
  h00_z.allocate();
  h01_z.allocate();
  h10_z.allocate();
  h11_z.allocate();
}

void HermiteSpline::calcWeights(const Field3D &delta_x, const Field3D &delta_z) {

  BoutReal t_x, t_z;

  for (int x = mesh->xstart; x <= mesh->xend; x++) {
    for (int y = mesh->ystart; y <= mesh->yend; y++) {
      for (int z = 0; z < mesh->LocalNz; z++) {

        if (skip_mask(x, y, z))
          continue;

        // The integer part of xt_prime, zt_prime are the indices of the cell
        // containing the field line end-point
        i_corner[x][y][z] = static_cast<int>(floor(delta_x(x, y, z)));
        k_corner[x][y][z] = static_cast<int>(floor(delta_z(x, y, z)));

        // t_x, t_z are the normalised coordinates \in [0,1) within the cell
        // calculated by taking the remainder of the floating point index
        t_x = delta_x(x, y, z) - static_cast<BoutReal>(i_corner[x][y][z]);
        t_z = delta_z(x, y, z) - static_cast<BoutReal>(k_corner[x][y][z]);

        // NOTE: A (small) hack to avoid one-sided differences
        if (i_corner[x][y][z] >= mesh->xend) {
          i_corner[x][y][z] = mesh->xend - 1;
          t_x = 1.0;
        }

        // Check that t_x and t_z are in range
        if ((t_x < 0.0) || (t_x > 1.0))
          throw BoutException("t_x=%e out of range at (%d,%d,%d)", t_x, x, y, z);

        if ((t_z < 0.0) || (t_z > 1.0))
          throw BoutException("t_z=%e out of range at (%d,%d,%d)", t_z, x, y, z);

        h00_x(x, y, z) = 2. * t_x * t_x * t_x - 3. * t_x * t_x + 1.;
        h00_z(x, y, z) = 2. * t_z * t_z * t_z - 3. * t_z * t_z + 1.;

        h01_x(x, y, z) = -2. * t_x * t_x * t_x + 3. * t_x * t_x;
        h01_z(x, y, z) = -2. * t_z * t_z * t_z + 3. * t_z * t_z;

        h10_x(x, y, z) = t_x * (1. - t_x) * (1. - t_x);
        h10_z(x, y, z) = t_z * (1. - t_z) * (1. - t_z);

        h11_x(x, y, z) = t_x * t_x * t_x - t_x * t_x;
        h11_z(x, y, z) = t_z * t_z * t_z - t_z * t_z;
      }
    }
  }
}

void HermiteSpline::calcWeights(const Field3D &delta_x, const Field3D &delta_z, BoutMask mask) {
  skip_mask = mask;
  calcWeights(delta_x, delta_z);
}

Field3D HermiteSpline::interpolate(const Field3D &f) const {

  Field3D f_interp(f.getMesh());
  f_interp.allocate();

  // Derivatives are used for tension and need to be on dimensionless
  // coordinates
  Field3D fx = mesh->indexDDX(f, CELL_DEFAULT, DIFF_DEFAULT);
  mesh->communicateXZ(fx);
  Field3D fz = mesh->indexDDZ(f, CELL_DEFAULT, DIFF_DEFAULT, true);
  mesh->communicateXZ(fz);
  Field3D fxz = mesh->indexDDX(fz, CELL_DEFAULT, DIFF_DEFAULT);
  mesh->communicateXZ(fxz);

  for (int x = mesh->xstart; x <= mesh->xend; x++) {
    for (int y = mesh->ystart; y <= mesh->yend; y++) {
      for (int z = 0; z < mesh->LocalNz; z++) {

        if (skip_mask(x, y, z))
          continue;

        // Due to lack of guard cells in z-direction, we need to ensure z-index
        // wraps around
        int ncz = mesh->LocalNz;
        int z_mod = ((k_corner[x][y][z] % ncz) + ncz) % ncz;
        int z_mod_p1 = (z_mod + 1) % ncz;

        int y_next = y + y_offset;

        // Interpolate f in X at Z
        BoutReal f_z = f(i_corner[x][y][z], y_next, z_mod) * h00_x(x, y, z) +
                       f(i_corner[x][y][z] + 1, y_next, z_mod) * h01_x(x, y, z) +
                       fx(i_corner[x][y][z], y_next, z_mod) * h10_x(x, y, z) +
                       fx(i_corner[x][y][z] + 1, y_next, z_mod) * h11_x(x, y, z);

        // Interpolate f in X at Z+1
        BoutReal f_zp1 = f(i_corner[x][y][z], y_next, z_mod_p1) * h00_x(x, y, z) +
                         f(i_corner[x][y][z] + 1, y_next, z_mod_p1) * h01_x(x, y, z) +
                         fx(i_corner[x][y][z], y_next, z_mod_p1) * h10_x(x, y, z) +
                         fx(i_corner[x][y][z] + 1, y_next, z_mod_p1) * h11_x(x, y, z);

        // Interpolate fz in X at Z
        BoutReal fz_z = fz(i_corner[x][y][z], y_next, z_mod) * h00_x(x, y, z) +
                        fz(i_corner[x][y][z] + 1, y_next, z_mod) * h01_x(x, y, z) +
                        fxz(i_corner[x][y][z], y_next, z_mod) * h10_x(x, y, z) +
                        fxz(i_corner[x][y][z] + 1, y_next, z_mod) * h11_x(x, y, z);

        // Interpolate fz in X at Z+1
        BoutReal fz_zp1 = fz(i_corner[x][y][z], y_next, z_mod_p1) * h00_x(x, y, z) +
                          fz(i_corner[x][y][z] + 1, y_next, z_mod_p1) * h01_x(x, y, z) +
                          fxz(i_corner[x][y][z], y_next, z_mod_p1) * h10_x(x, y, z) +
                          fxz(i_corner[x][y][z] + 1, y_next, z_mod_p1) * h11_x(x, y, z);

        // Interpolate in Z
        f_interp(x, y_next, z) = +f_z * h00_z(x, y, z) + f_zp1 * h01_z(x, y, z) +
                                 fz_z * h10_z(x, y, z) + fz_zp1 * h11_z(x, y, z);
      }
    }
  }
  return f_interp;
}

Field3D HermiteSpline::interpolate(const Field3D& f, const Field3D &delta_x, const Field3D &delta_z) {
  calcWeights(delta_x, delta_z);
  return interpolate(f);
}

Field3D HermiteSpline::interpolate(const Field3D& f, const Field3D &delta_x, const Field3D &delta_z, BoutMask mask) {
  calcWeights(delta_x, delta_z, mask);
  return interpolate(f);
}<|MERGE_RESOLUTION|>--- conflicted
+++ resolved
@@ -26,18 +26,10 @@
 
 #include <vector>
 
-<<<<<<< HEAD
-HermiteSpline::HermiteSpline(int y_offset) :
-  Interpolation(y_offset), msh(nullptr), 
-  h00_x(msh), h01_x(msh),h10_x(msh),h11_x(msh),
-  h00_z(msh), h01_z(msh),h10_z(msh),h11_z(msh)
-{
-=======
 HermiteSpline::HermiteSpline(int y_offset)
     : Interpolation(y_offset), localmesh(nullptr), h00_x(localmesh), h01_x(localmesh),
       h10_x(localmesh), h11_x(localmesh), h00_z(localmesh), h01_z(localmesh),
       h10_z(localmesh), h11_z(localmesh) {
->>>>>>> 492a11d1
 
   // Index arrays contain guard cells in order to get subscripts right
   i_corner = i3tensor(mesh->LocalNx, mesh->LocalNy, mesh->LocalNz);
