/**************************************************************************
 * Copyright 2015 B.D.Dudson, P. Hill
 *
 * Contact: Ben Dudson, bd512@york.ac.uk
 *
 * This file is part of BOUT++.
 *
 * BOUT++ is free software: you can redistribute it and/or modify
 * it under the terms of the GNU Lesser General Public License as published by
 * the Free Software Foundation, either version 3 of the License, or
 * (at your option) any later version.
 *
 * BOUT++ is distributed in the hope that it will be useful,
 * but WITHOUT ANY WARRANTY; without even the implied warranty of
 * MERCHANTABILITY or FITNESS FOR A PARTICULAR PURPOSE.  See the
 * GNU Lesser General Public License for more details.
 *
 * You should have received a copy of the GNU Lesser General Public License
 * along with BOUT++.  If not, see <http://www.gnu.org/licenses/>.
 *
 **************************************************************************/

#include "bout/mesh.hxx"
#include "globals.hxx"
#include "interpolation.hxx"

#include <vector>

Lagrange4pt::Lagrange4pt(int y_offset, Mesh *mesh)
    : Interpolation(y_offset, mesh), t_x(localmesh), t_z(localmesh) {

  // Index arrays contain guard cells in order to get subscripts right
<<<<<<< HEAD
  i_corner = Tensor<int>(mesh->LocalNx, mesh->LocalNy, mesh->LocalNz);
  k_corner = Tensor<int>(mesh->LocalNx, mesh->LocalNy, mesh->LocalNz);
=======
  i_corner = i3tensor(localmesh->LocalNx, localmesh->LocalNy, localmesh->LocalNz);
  k_corner = i3tensor(localmesh->LocalNx, localmesh->LocalNy, localmesh->LocalNz);
>>>>>>> 68c2577f

  t_x.allocate();
  t_z.allocate();
}

void Lagrange4pt::calcWeights(const Field3D &delta_x, const Field3D &delta_z) {

  for (int x = localmesh->xstart; x <= localmesh->xend; x++) {
    for (int y = localmesh->ystart; y <= localmesh->yend; y++) {
      for (int z = 0; z < localmesh->LocalNz; z++) {

        if (skip_mask(x, y, z))
          continue;

        // The integer part of xt_prime, zt_prime are the indices of the cell
        // containing the field line end-point
        i_corner(x, y, z) = static_cast<int>(floor(delta_x(x, y, z)));
        k_corner(x, y, z) = static_cast<int>(floor(delta_z(x, y, z)));

        // t_x, t_z are the normalised coordinates \in [0,1) within the cell
        // calculated by taking the remainder of the floating point index
        t_x(x, y, z) = delta_x(x, y, z) - static_cast<BoutReal>(i_corner(x, y, z));
        t_z(x, y, z) = delta_z(x, y, z) - static_cast<BoutReal>(k_corner(x, y, z));

        // NOTE: A (small) hack to avoid one-sided differences
<<<<<<< HEAD
        if (i_corner(x, y, z) == mesh->xend) {
          i_corner(x, y, z) -= 1;
=======
        if (i_corner[x][y][z] == localmesh->xend) {
          i_corner[x][y][z] -= 1;
>>>>>>> 68c2577f
          t_x(x, y, z) = 1.0;
        }

        // Check that t_x and t_z are in range
        if ((t_x(x, y, z) < 0.0) || (t_x(x, y, z) > 1.0))
          throw BoutException("t_x=%e out of range at (%d,%d,%d)", t_x(x, y, z), x, y, z);

        if ((t_z(x, y, z) < 0.0) || (t_z(x, y, z) > 1.0))
          throw BoutException("t_z=%e out of range at (%d,%d,%d)", t_z(x, y, z), x, y, z);
      }
    }
  }
}

void Lagrange4pt::calcWeights(const Field3D &delta_x, const Field3D &delta_z,
                              BoutMask mask) {
  skip_mask = mask;
  calcWeights(delta_x, delta_z);
}

Field3D Lagrange4pt::interpolate(const Field3D &f) const {

  ASSERT1(f.getMesh() == localmesh);
  Field3D f_interp(f.getMesh());
  f_interp.allocate();

  for (int x = localmesh->xstart; x <= localmesh->xend; x++) {
    for (int y = localmesh->ystart; y <= localmesh->yend; y++) {
      for (int z = 0; z < localmesh->LocalNz; z++) {

        if (skip_mask(x, y, z))
          continue;

<<<<<<< HEAD
        int jx = i_corner(x, y, z);
        int jx2mnew = (jx == 0) ? 0 : (jx - 1);
        int jxpnew = jx + 1;
        int jx2pnew = (jx == (mesh->LocalNx - 2)) ? jxpnew : (jxpnew + 1);
=======
        int jx2mnew = (i_corner[x][y][z] == 0) ? 0 : (i_corner[x][y][z] - 1);
        int jxpnew = i_corner[x][y][z] + 1;
        int jx2pnew = (i_corner[x][y][z] == (localmesh->LocalNx - 2)) ? jxpnew : (jxpnew + 1);
>>>>>>> 68c2577f

        int ncz = localmesh->LocalNz;

        // Get the 4 Z points
        int jz = ((k_corner(x, y, z) % ncz) + ncz) % ncz;

        int jzpnew = (jz + 1) % ncz;
        int jz2pnew = (jz + 2) % ncz;
        int jz2mnew = (jz - 1 + ncz) % ncz;

        // Interpolate in Z first
        BoutReal xvals[4];

        int y_next = y + y_offset;

        xvals[0] = lagrange_4pt(f(jx2mnew, y_next, jz2mnew), f(jx2mnew, y_next, jz),
                                f(jx2mnew, y_next, jzpnew), f(jx2mnew, y_next, jz2pnew),
                                t_z(x, y, z));

        xvals[1] =
            lagrange_4pt(f(jx, y_next, jz2mnew), f(jx, y_next, jz), f(jx, y_next, jzpnew),
                         f(jx, y_next, jz2pnew), t_z(x, y, z));

        xvals[2] = lagrange_4pt(f(jxpnew, y_next, jz2mnew), f(jxpnew, y_next, jz),
                                f(jxpnew, y_next, jzpnew), f(jxpnew, y_next, jz2pnew),
                                t_z(x, y, z));

        xvals[3] = lagrange_4pt(f(jx2pnew, y_next, jz2mnew), f(jx2pnew, y_next, jz),
                                f(jx2pnew, y_next, jzpnew), f(jx2pnew, y_next, jz2pnew),
                                t_z(x, y, z));

        // Then in X
        f_interp(x, y_next, z) = lagrange_4pt(xvals, t_x(x, y, z));
      }
    }
  }
  return f_interp;
}

Field3D Lagrange4pt::interpolate(const Field3D &f, const Field3D &delta_x,
                                 const Field3D &delta_z) {
  calcWeights(delta_x, delta_z);
  return interpolate(f);
}

Field3D Lagrange4pt::interpolate(const Field3D &f, const Field3D &delta_x,
                                 const Field3D &delta_z, BoutMask mask) {
  calcWeights(delta_x, delta_z, mask);
  return interpolate(f);
}

// 4-point Lagrangian interpolation
// offset must be between 0 and 1
BoutReal Lagrange4pt::lagrange_4pt(const BoutReal v2m, const BoutReal vm,
                                   const BoutReal vp, const BoutReal v2p,
                                   const BoutReal offset) const {
  return -offset * (offset - 1.0) * (offset - 2.0) * v2m / 6.0 +
         0.5 * (offset * offset - 1.0) * (offset - 2.0) * vm -
         0.5 * offset * (offset + 1.0) * (offset - 2.0) * vp +
         offset * (offset * offset - 1.0) * v2p / 6.0;
}

BoutReal Lagrange4pt::lagrange_4pt(const BoutReal v[], const BoutReal offset) const {
  return lagrange_4pt(v[0], v[1], v[2], v[3], offset);
}<|MERGE_RESOLUTION|>--- conflicted
+++ resolved
@@ -30,13 +30,8 @@
     : Interpolation(y_offset, mesh), t_x(localmesh), t_z(localmesh) {
 
   // Index arrays contain guard cells in order to get subscripts right
-<<<<<<< HEAD
-  i_corner = Tensor<int>(mesh->LocalNx, mesh->LocalNy, mesh->LocalNz);
-  k_corner = Tensor<int>(mesh->LocalNx, mesh->LocalNy, mesh->LocalNz);
-=======
-  i_corner = i3tensor(localmesh->LocalNx, localmesh->LocalNy, localmesh->LocalNz);
-  k_corner = i3tensor(localmesh->LocalNx, localmesh->LocalNy, localmesh->LocalNz);
->>>>>>> 68c2577f
+  i_corner = Tensor<int>(localmesh->LocalNx, localmesh->LocalNy, localmesh->LocalNz);
+  k_corner = Tensor<int>(localmesh->LocalNx, localmesh->LocalNy, localmesh->LocalNz);
 
   t_x.allocate();
   t_z.allocate();
@@ -62,13 +57,8 @@
         t_z(x, y, z) = delta_z(x, y, z) - static_cast<BoutReal>(k_corner(x, y, z));
 
         // NOTE: A (small) hack to avoid one-sided differences
-<<<<<<< HEAD
-        if (i_corner(x, y, z) == mesh->xend) {
+        if (i_corner(x, y, z) == localmesh->xend) {
           i_corner(x, y, z) -= 1;
-=======
-        if (i_corner[x][y][z] == localmesh->xend) {
-          i_corner[x][y][z] -= 1;
->>>>>>> 68c2577f
           t_x(x, y, z) = 1.0;
         }
 
@@ -102,16 +92,10 @@
         if (skip_mask(x, y, z))
           continue;
 
-<<<<<<< HEAD
         int jx = i_corner(x, y, z);
         int jx2mnew = (jx == 0) ? 0 : (jx - 1);
         int jxpnew = jx + 1;
-        int jx2pnew = (jx == (mesh->LocalNx - 2)) ? jxpnew : (jxpnew + 1);
-=======
-        int jx2mnew = (i_corner[x][y][z] == 0) ? 0 : (i_corner[x][y][z] - 1);
-        int jxpnew = i_corner[x][y][z] + 1;
-        int jx2pnew = (i_corner[x][y][z] == (localmesh->LocalNx - 2)) ? jxpnew : (jxpnew + 1);
->>>>>>> 68c2577f
+        int jx2pnew = (jx == (localmesh->LocalNx - 2)) ? jxpnew : (jxpnew + 1);
 
         int ncz = localmesh->LocalNz;
 
