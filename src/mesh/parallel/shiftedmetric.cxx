/*
 * Implements the shifted metric method for parallel derivatives
 * 
 * By default fields are stored so that X-Z are orthogonal,
 * and so not aligned in Y.
 *
 */

#include <bout/paralleltransform.hxx>
#include <bout/mesh.hxx>
#include <fft.hxx>
#include <bout/constants.hxx>

#include <cmath>

#include <output.hxx>

class Datafile;

ShiftedMetric::ShiftedMetric(Mesh &m) : mesh(m), zShift(&m) {
  // Read the zShift angle from the mesh
  
  if(mesh.get(zShift, "zShift")) {
    // No zShift variable. Try qinty in BOUT grid files
    mesh.get(zShift, "qinty");
  }

  //If we wanted to be efficient we could move the following cached phase setup
  //into the relevant shifting routines (with static bool first protection)
  //so that we only calculate the phase if we actually call a relevant shift 
  //routine -- however as we're only going to do this initialisation once I 
  //think it's cleaner to put it in the constructor here.

  //As we're attached to a mesh we can expect the z direction to
  //not change once we've been created so precalculate the complex
  //phases used in transformations
  int nmodes = mesh.LocalNz/2 + 1;
  BoutReal zlength = mesh.coordinates()->zlength();

  //Allocate storage for complex intermediate
  cmplx.resize(nmodes);
  std::fill(cmplx.begin(), cmplx.end(), 0.0);

  //Allocate storage for our 3d vector structures.
  //This could be made more succinct but this approach is fairly
  //verbose --> transparent
  fromAlignedPhs.resize(mesh.LocalNx);
  toAlignedPhs.resize(mesh.LocalNx);
  
  yupPhs.resize(mesh.LocalNx);
  ydownPhs.resize(mesh.LocalNx);

  for(int jx=0;jx<mesh.LocalNx;jx++){
    fromAlignedPhs[jx].resize(mesh.LocalNy);
    toAlignedPhs[jx].resize(mesh.LocalNy);

    yupPhs[jx].resize(mesh.LocalNy);
    ydownPhs[jx].resize(mesh.LocalNy);
    for(int jy=0;jy<mesh.LocalNy;jy++){
      fromAlignedPhs[jx][jy].resize(nmodes);
      toAlignedPhs[jx][jy].resize(nmodes);
      
      yupPhs[jx][jy].resize(nmodes);
      ydownPhs[jx][jy].resize(nmodes);
    }
  }
	
  //To/From field aligned phases
  for(int jx=0;jx<mesh.LocalNx;jx++){
    for(int jy=0;jy<mesh.LocalNy;jy++){
      for(int jz=0;jz<nmodes;jz++) {
  	BoutReal kwave=jz*2.0*PI/zlength; // wave number is 1/[rad]
  	fromAlignedPhs[jx][jy][jz] = dcomplex(cos(kwave*zShift(jx,jy)) , -sin(kwave*zShift(jx,jy)));
  	toAlignedPhs[jx][jy][jz] =   dcomplex(cos(kwave*zShift(jx,jy)) ,  sin(kwave*zShift(jx,jy)));
      }
    }
  }

  //Yup/Ydown phases -- note we don't shift in the boundaries/guards
  for(int jx=0;jx<mesh.LocalNx;jx++){
    for(int jy=mesh.ystart;jy<=mesh.yend;jy++){
      BoutReal yupShift = zShift(jx,jy) - zShift(jx,jy+1);
      BoutReal ydownShift = zShift(jx,jy) - zShift(jx,jy-1);
      
      for(int jz=0;jz<nmodes;jz++) {
  	BoutReal kwave=jz*2.0*PI/zlength; // wave number is 1/[rad]

  	yupPhs[jx][jy][jz] = dcomplex(cos(kwave*yupShift) , -sin(kwave*yupShift));
  	ydownPhs[jx][jy][jz] = dcomplex(cos(kwave*ydownShift) , -sin(kwave*ydownShift));
      }
    }
  }

}

/*!
 * Calculate the Y up and down fields
 */
void ShiftedMetric::calcYUpDown(Field3D &f) {
  f.splitYupYdown();
  
  Field3D& yup = f.yup();
  yup.allocate();

  for(int jx=0;jx<mesh.LocalNx;jx++) {
    for(int jy=mesh.ystart;jy<=mesh.yend;jy++) {
      shiftZ(&(f(jx,jy+1,0)), yupPhs[jx][jy], &(yup(jx,jy+1,0)));
    }
  }

  Field3D& ydown = f.ydown();
  ydown.allocate();

  for(int jx=0;jx<mesh.LocalNx;jx++) {
    for(int jy=mesh.ystart;jy<=mesh.yend;jy++) {
      shiftZ(&(f(jx,jy-1,0)), ydownPhs[jx][jy], &(ydown(jx,jy-1,0)));
    }
  }
}
  
/*!
 * Shift the field so that X-Z is not orthogonal,
 * and Y is then field aligned.
 */
<<<<<<< HEAD
const Field3D ShiftedMetric::toFieldAligned(const Field3D &f, const REGION region) {
  return shiftZ(f, toAlignedPhs, region);
=======
const Field3D ShiftedMetric::toFieldAligned(const Field3D &f) {
  ASSERT2(f.getCoordinateSystem() == "orthogonal");
  Field3D result = shiftZ(f, toAlignedPhs);
  result.setCoordinateSystem("fieldaligned");
  return result;
>>>>>>> 6347cc95
}

/*!
 * Shift back, so that X-Z is orthogonal,
 * but Y is not field aligned.
 */
<<<<<<< HEAD
const Field3D ShiftedMetric::fromFieldAligned(const Field3D &f, const REGION region) {
  return shiftZ(f, fromAlignedPhs, region);
=======
const Field3D ShiftedMetric::fromFieldAligned(const Field3D &f) {
  ASSERT2(f.getCoordinateSystem() == "fieldaligned");
  Field3D result = shiftZ(f, fromAlignedPhs);
  result.setCoordinateSystem(f.getMesh()->getCoordinateSystem());
  return result;
>>>>>>> 6347cc95
}

const Field3D ShiftedMetric::shiftZ(const Field3D &f, const arr3Dvec &phs, const REGION region) {
  ASSERT1(&mesh == f.getMesh());
  ASSERT1(region == RGN_NOX || region == RGN_NOBNDRY); // Never calculate x-guard cells here
  if(mesh.LocalNz == 1)
    return f; // Shifting makes no difference

  Field3D result(&mesh);
  result.allocate();

  for (const auto &i : f.region2D(region)) {
    shiftZ(f(i.x,i.y), phs[i.x][i.y], result(i.x,i.y));
  }
  
  return result;

}

void ShiftedMetric::shiftZ(const BoutReal *in, const std::vector<dcomplex> &phs, BoutReal *out) {
  // Take forward FFT
  rfft(in, mesh.LocalNz, &cmplx[0]);

  //Following is an algorithm approach to write a = a*b where a and b are
  //vectors of dcomplex.
  //  std::transform(cmplxOneOff.begin(),cmplxOneOff.end(), ptr.begin(), 
  //		 cmplxOneOff.begin(), std::multiplies<dcomplex>());

  const int nmodes = cmplx.size();
  for(int jz=1;jz<nmodes;jz++) {
    cmplx[jz] *= phs[jz];
  }

  irfft(&cmplx[0], mesh.LocalNz, out); // Reverse FFT
}

//Old approach retained so we can still specify a general zShift
const Field3D ShiftedMetric::shiftZ(const Field3D &f, const Field2D &zangle, const REGION region) {
  ASSERT1(&mesh == f.getMesh());
  ASSERT1(region == RGN_NOX || region == RGN_NOBNDRY); // Never calculate x-guard cells here
  ASSERT1(f.getLocation() == zangle.getLocation());
  if(mesh.LocalNz == 1)
    return f; // Shifting makes no difference

  Field3D result(&mesh);
  result.allocate();
  invalidateGuards(result); // Won't set x-guard cells, so allow checking to throw exception if they are used.

  // We only use methods in ShiftedMetric to get fields for parallel operations
  // like interp_to or DDY.
  // Therefore we don't need x-guard cells, so do not set them.
  // (Note valgrind complains about corner guard cells if we try to loop over
  // the whole grid, because zShift is not initialized in the corner guard
  // cells.)
  for(const auto &i : f.region2D(region)) {
    shiftZ(f(i.x, i.y), mesh.LocalNz, zangle(i.x,i.y), result(i.x, i.y));
  }
  
  return result;
}

void ShiftedMetric::shiftZ(const BoutReal *in, int len, BoutReal zangle,  BoutReal *out) {
  int nmodes = len/2 + 1;

  // Complex array used for FFTs
  cmplxLoc.resize(nmodes);
  
  // Take forward FFT
  rfft(in, len, &cmplxLoc[0]);
  
  // Apply phase shift
  BoutReal zlength = mesh.coordinates()->zlength();
  for(int jz=1;jz<nmodes;jz++) {
    BoutReal kwave=jz*2.0*PI/zlength; // wave number is 1/[rad]
    cmplxLoc[jz] *= dcomplex(cos(kwave*zangle) , -sin(kwave*zangle));
  }

  irfft(&cmplxLoc[0], len, out); // Reverse FFT
}

void ShiftedMetric::outputVars(Datafile &file) {
  file.add(zShift, "zShift", 0);
}<|MERGE_RESOLUTION|>--- conflicted
+++ resolved
@@ -122,32 +122,22 @@
  * Shift the field so that X-Z is not orthogonal,
  * and Y is then field aligned.
  */
-<<<<<<< HEAD
 const Field3D ShiftedMetric::toFieldAligned(const Field3D &f, const REGION region) {
-  return shiftZ(f, toAlignedPhs, region);
-=======
-const Field3D ShiftedMetric::toFieldAligned(const Field3D &f) {
   ASSERT2(f.getCoordinateSystem() == "orthogonal");
-  Field3D result = shiftZ(f, toAlignedPhs);
+  Field3D result = shiftZ(f, toAlignedPhs, region);
   result.setCoordinateSystem("fieldaligned");
   return result;
->>>>>>> 6347cc95
 }
 
 /*!
  * Shift back, so that X-Z is orthogonal,
  * but Y is not field aligned.
  */
-<<<<<<< HEAD
 const Field3D ShiftedMetric::fromFieldAligned(const Field3D &f, const REGION region) {
-  return shiftZ(f, fromAlignedPhs, region);
-=======
-const Field3D ShiftedMetric::fromFieldAligned(const Field3D &f) {
   ASSERT2(f.getCoordinateSystem() == "fieldaligned");
-  Field3D result = shiftZ(f, fromAlignedPhs);
+  Field3D result = shiftZ(f, fromAlignedPhs, region);
   result.setCoordinateSystem(f.getMesh()->getCoordinateSystem());
   return result;
->>>>>>> 6347cc95
 }
 
 const Field3D ShiftedMetric::shiftZ(const Field3D &f, const arr3Dvec &phs, const REGION region) {
