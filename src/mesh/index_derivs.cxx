--- conflicted
+++ resolved
@@ -686,16 +686,10 @@
 
 // X derivative
 
-<<<<<<< HEAD
-const Field2D Mesh::applyXdiff(const Field2D &var, Mesh::deriv_func func, CELL_LOC loc, REGION region) {
+const Field2D Mesh::applyXdiff(const Field2D &var, Mesh::deriv_func func, CELL_LOC loc,
+                               REGION region) {
   if (var.getNx() == 1){
     return Field2D(0., this);
-=======
-const Field2D Mesh::applyXdiff(const Field2D &var, Mesh::deriv_func func, CELL_LOC loc,
-                               REGION region) {
-  if (var.getNx() == 1) {
-    return 0.;
->>>>>>> d647dc0e
   }
 
   ASSERT1(var.isAllocated());
