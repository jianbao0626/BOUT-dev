/*!*************************************************************************
 * \file field2d.cxx
 *
 * Class for 2D X-Y profiles
 *
 **************************************************************************
 * Copyright 2010 B.D.Dudson, S.Farley, M.V.Umansky, X.Q.Xu
 *
 * Contact: Ben Dudson, bd512@york.ac.uk
 *
 * This file is part of BOUT++.
 *
 * BOUT++ is free software: you can redistribute it and/or modify
 * it under the terms of the GNU Lesser General Public License as published by
 * the Free Software Foundation, either version 3 of the License, or
 * (at your option) any later version.
 *
 * BOUT++ is distributed in the hope that it will be useful,
 * but WITHOUT ANY WARRANTY; without even the implied warranty of
 * MERCHANTABILITY or FITNESS FOR A PARTICULAR PURPOSE.  See the
 * GNU Lesser General Public License for more details.
 *
 * You should have received a copy of the GNU Lesser General Public License
 * along with BOUT++.  If not, see <http://www.gnu.org/licenses/>.
 *
 **************************************************************************/

#include <boutcomm.hxx>
#include <bout/rvec.hxx>

#include <globals.hxx> // for mesh

#include <field2d.hxx>

#include <utils.hxx>

#include <boundary_op.hxx>
#include <boundary_factory.hxx>

#include <boutexception.hxx>
#include <msg_stack.hxx>

#include <cmath>
#include <output.hxx>

#include <bout/assert.hxx>

Field2D::Field2D(Mesh *localmesh) : Field(localmesh), deriv(nullptr) {

  boundaryIsSet = false;

  if(fieldmesh) {
    nx = fieldmesh->LocalNx;
    ny = fieldmesh->LocalNy;
  }
#if CHECK > 0
  else {
    nx=-1;
    ny=-1;
  }
#endif

#ifdef TRACK
  name = "<F2D>";
#endif
}

Field2D::Field2D(const Field2D& f) : Field(f.fieldmesh), // The mesh containing array sizes
                                     data(f.data), // This handles references to the data array
                                     deriv(nullptr) {
  TRACE("Field2D(Field2D&)");

#if CHECK > 2
  checkData(f);
#endif

  if(fieldmesh) {
    nx = fieldmesh->LocalNx;
    ny = fieldmesh->LocalNy;
  }
#if CHECK > 0
  else {
    nx=-1;
    ny=-1;
  }
#endif

  boundaryIsSet = false;
  *this = f; //This line is probably not required as we init data from f.data above.
}

<<<<<<< HEAD
Field2D::Field2D(Field2D&& f) : Field(f.fieldmesh), // The mesh containing array sizes
                                     data(f.data), // This handles references to the data array
                                     deriv(f.deriv) {
  TRACE("Field2D(Field2D&&)");

#if CHECK > 2
  checkData(f);
#endif

  if(fieldmesh) {
    nx = fieldmesh->LocalNx;
    ny = fieldmesh->LocalNy;
  }
#if CHECK > 0
  else {
    nx=-1;
    ny=-1;
  }
#endif

  boundaryIsSet = false;
  *this = f; //This line is probably not required as we init data from f.data above.
}

Field2D::Field2D(BoutReal val) : Field(nullptr), deriv(nullptr) {
=======
Field2D::Field2D(BoutReal val, Mesh *localmesh) : Field(localmesh), deriv(nullptr) {
>>>>>>> 62b573ab
  boundaryIsSet = false;

  nx = fieldmesh->LocalNx;
  ny = fieldmesh->LocalNy;

  *this = val;
}

Field2D::~Field2D() {
  if(deriv)
    delete deriv;
}

void Field2D::allocate() {
  if(data.empty()) {
    if(!fieldmesh) {
      /// If no mesh, use the global
      fieldmesh = mesh;
      nx = fieldmesh->LocalNx;
      ny = fieldmesh->LocalNy;
    }
    data = Array<BoutReal>(nx*ny);
  }else
    data.ensureUnique();
}

Field2D* Field2D::timeDeriv() {
  if(deriv == nullptr)
    deriv = new Field2D(fieldmesh);
  return deriv;
}

////////////// Indexing ///////////////////

const DataIterator Field2D::iterator() const {
  return DataIterator(0, nx-1,
                      0, ny-1,
                      0, 0);
}

const DataIterator Field2D::begin() const {
  return Field2D::iterator();
}

const DataIterator Field2D::end() const {
  return DataIterator(0, nx-1,
                      0, ny-1,
                      0, 0, DI_GET_END);
}

const IndexRange Field2D::region(REGION rgn) const {
  switch(rgn) {
  case RGN_ALL: {
    return IndexRange{0, nx-1,
        0, ny-1,
        0, 0};
  }
  case RGN_NOBNDRY: {
    return IndexRange{fieldmesh->xstart, fieldmesh->xend,
        fieldmesh->ystart, fieldmesh->yend,
        0, 0};
  }
  case RGN_NOX: {
    return IndexRange{fieldmesh->xstart, fieldmesh->xend,
        0, ny-1,
        0, 0};
  }
  case RGN_NOY: {
    return IndexRange{0, nx-1,
        fieldmesh->ystart, fieldmesh->yend,
        0, 0};
  }
  default: {
    throw BoutException("Field2D::region() : Requested region not implemented");
  }
  };
}

///////////// OPERATORS ////////////////

Field2D & Field2D::operator=(const Field2D &rhs) {
  // Check for self-assignment
  if(this == &rhs)
    return(*this); // skip this assignment

  TRACE("Field2D: Assignment from Field2D");

  checkData(rhs);

#ifdef TRACK
  name = rhs.name;
#endif

  // Copy the data and data sizes
  fieldmesh = rhs.fieldmesh;
  nx = rhs.nx; ny = rhs.ny;

  // Copy reference to data
  data = rhs.data;

  return *this;
}

Field2D & Field2D::operator=(const BoutReal rhs) {
#ifdef TRACK
  name = "<r2D>";
#endif

  TRACE("Field2D = BoutReal");
  allocate();

#if CHECK > 0
  if(!finite(rhs))
    throw BoutException("Field2D: Assignment from non-finite BoutReal\n");
#endif
  for(const auto& i : (*this))
    (*this)[i] = rhs;

  return *this;
}

/////////////////////////////////////////////////////////////////////

#define F2D_UPDATE_FIELD(op,bop,ftype)                       \
  Field2D & Field2D::operator op(const ftype &rhs) {         \
    TRACE("Field2D: %s %s", #op, #ftype);           \
    checkData(rhs) ;                                         \
    checkData(*this);                                        \
    if(data.unique()) {                                      \
      /* This is the only reference to this data */          \
      for(const auto& i : (*this))                                  \
        (*this)[i] op rhs[i];                                \
    }else {                                                  \
      /* Shared data */                                      \
      (*this) = (*this) bop rhs;                             \
    }                                                        \
    return *this;                                            \
  }

F2D_UPDATE_FIELD(+=, +, Field2D); // operator+=(const Field2D &rhs)
F2D_UPDATE_FIELD(-=, -, Field2D); // operator-=(const Field2D &rhs)
F2D_UPDATE_FIELD(*=, *, Field2D); // operator*=(const Field2D &rhs)
F2D_UPDATE_FIELD(/=, /, Field2D); // operator/=(const Field2D &rhs)

#define F2D_UPDATE_REAL(op,bop)                              \
  Field2D & Field2D::operator op(const BoutReal rhs) {       \
    TRACE("Field2D: %s Field2D", #op);              \
    if(!finite(rhs))                                         \
      throw BoutException("Field2D: %s operator passed non-finite BoutReal number", #op); \
    checkData(*this);                                        \
                                                             \
    if(data.unique()) {                                      \
      /* This is the only reference to this data */          \
      for(const auto& i : (*this))                                  \
        (*this)[i] op rhs;                                   \
    }else {                                                  \
      /* Need to put result in a new block */                \
      (*this) = (*this) bop rhs;                             \
    }                                                        \
    return *this;                                            \
  }

F2D_UPDATE_REAL(+=,+);    // operator+= BoutReal
F2D_UPDATE_REAL(-=,-);    // operator-= BoutReal
F2D_UPDATE_REAL(*=,*);    // operator*= BoutReal
F2D_UPDATE_REAL(/=,/);    // operator/= BoutReal

////////////////////// STENCILS //////////////////////////

void Field2D::getXArray(int y, int UNUSED(z), rvec &xv) const {
  ASSERT1(isAllocated());

  xv.resize(nx);

  for(int x=0;x<nx;x++)
    xv[x] = operator()(x,y);
}

void Field2D::getYArray(int x, int UNUSED(z), rvec &yv) const {
  ASSERT1(isAllocated());

  yv.resize(ny);

  for(int y=0;y<ny;y++)
    yv[y] = operator()(x,y);
}

void Field2D::getZArray(int x, int y, rvec &zv) const {
  ASSERT1(isAllocated());

  zv.resize(fieldmesh->LocalNz);

  for(int z=0;z<fieldmesh->LocalNz;z++)
    zv[z] = operator()(x,y);
}

void Field2D::setXArray(int y, int UNUSED(z), const rvec &xv) {
  allocate();

  ASSERT0(xv.capacity() == static_cast<unsigned int>(nx));

  for(int x=0;x<nx;x++)
    operator()(x,y) = xv[x];
}

void Field2D::setYArray(int x, int UNUSED(z), const rvec &yv) {
  allocate();

  ASSERT0(yv.capacity() == static_cast<unsigned int>(fieldmesh->LocalNy));

  for(int y=0;y<fieldmesh->LocalNy;y++)
    operator()(x,y) = yv[y];
}

void Field2D::setXStencil(stencil &fval, const bindex &bx, CELL_LOC UNUSED(loc)) const {
  fval.jx = bx.jx;
  fval.jy = bx.jy;
  fval.jz = bx.jz;

  ASSERT1(isAllocated());

  fval.mm = operator()(bx.jx2m,bx.jy);
  fval.m  = operator()(bx.jxm,bx.jy);
  fval.c  = operator()(bx.jx,bx.jy);
  fval.p  = operator()(bx.jxp,bx.jy);
  fval.pp = operator()(bx.jx2p,bx.jy);
}

void Field2D::setYStencil(stencil &fval, const bindex &bx, CELL_LOC UNUSED(loc)) const {
  fval.jx = bx.jx;
  fval.jy = bx.jy;
  fval.jz = bx.jz;

  ASSERT1(isAllocated());

  fval.mm = operator()(bx.jx,bx.jy2m);
  fval.m  = operator()(bx.jx,bx.jym);
  fval.c  = operator()(bx.jx,bx.jy);
  fval.p  = operator()(bx.jx,bx.jyp);
  fval.pp = operator()(bx.jx,bx.jy2p);
}

void Field2D::setZStencil(stencil &fval, const bindex &bx, CELL_LOC UNUSED(loc)) const {
  fval.jx = bx.jx;
  fval.jy = bx.jy;
  fval.jz = bx.jz;

  ASSERT1(isAllocated());

  fval = operator()(bx.jx,bx.jy);
}

///////////////////// BOUNDARY CONDITIONS //////////////////

void Field2D::applyBoundary(bool init) {
  TRACE("Field2D::applyBoundary()");

#if CHECK > 0
  if (init) {

    if(!boundaryIsSet)
      output_warn << "WARNING: Call to Field2D::applyBoundary(), but no boundary set" << endl;
  }
#endif

  ASSERT1(isAllocated());

  for(const auto& bndry : bndry_op)
    if ( !bndry->apply_to_ddt || init) // Always apply to the values when initialising fields, otherwise apply only if wanted
      bndry->apply(*this);
}

void Field2D::applyBoundary(const string &condition) {
  TRACE("Field2D::applyBoundary(condition)");

  ASSERT1(isAllocated());

  /// Get the boundary factory (singleton)
  BoundaryFactory *bfact = BoundaryFactory::getInstance();

  /// Loop over the mesh boundary regions
  for(const auto& reg : fieldmesh->getBoundaries()) {
    BoundaryOp* op = static_cast<BoundaryOp*>(bfact->create(condition, reg));
    op->apply(*this);
    delete op;
  }

  // Set the corners to zero
  for(int jx=0;jx<fieldmesh->xstart;jx++) {
    for(int jy=0;jy<fieldmesh->ystart;jy++) {
      operator()(jx,jy) = 0.;
    }
    for(int jy=fieldmesh->yend+1;jy<fieldmesh->LocalNy;jy++) {
      operator()(jx,jy) = 0.;
    }
  }
  for(int jx=fieldmesh->xend+1;jx<fieldmesh->LocalNx;jx++) {
    for(int jy=0;jy<fieldmesh->ystart;jy++) {
      operator()(jx,jy) = 0.;
    }
    for(int jy=fieldmesh->yend+1;jy<fieldmesh->LocalNy;jy++) {
      operator()(jx,jy) = 0.;
    }
  }
}

void Field2D::applyBoundary(const string &region, const string &condition) {
  ASSERT1(isAllocated());

  /// Get the boundary factory (singleton)
  BoundaryFactory *bfact = BoundaryFactory::getInstance();

  /// Loop over the mesh boundary regions
  for(const auto& reg : fieldmesh->getBoundaries()) {
    if(reg->label.compare(region) == 0) {
      BoundaryOp* op = static_cast<BoundaryOp*>(bfact->create(condition, reg));
      op->apply(*this);
      delete op;
      break;
    }
  }

  // Set the corners to zero
  for(int jx=0;jx<fieldmesh->xstart;jx++) {
    for(int jy=0;jy<fieldmesh->ystart;jy++) {
      operator()(jx,jy) = 0.;
    }
    for(int jy=fieldmesh->yend+1;jy<fieldmesh->LocalNy;jy++) {
      operator()(jx,jy) = 0.;
    }
  }
  for(int jx=fieldmesh->xend+1;jx<fieldmesh->LocalNx;jx++) {
    for(int jy=0;jy<fieldmesh->ystart;jy++) {
      operator()(jx,jy) = 0.;
    }
    for(int jy=fieldmesh->yend+1;jy<fieldmesh->LocalNy;jy++) {
      operator()(jx,jy) = 0.;
    }
  }
}

void Field2D::applyTDerivBoundary() {
  TRACE("Field2D::applyTDerivBoundary()");

  ASSERT1(isAllocated());
  ASSERT1(deriv != NULL);
  ASSERT1(deriv->isAllocated());

  for(const auto& bndry : bndry_op)
    bndry->apply_ddt(*this);
}

void Field2D::setBoundaryTo(const Field2D &f2d) {
  TRACE("Field2D::setBoundary(const Field2D&)");
  allocate(); // Make sure data allocated

  ASSERT0(f2d.isAllocated());

  /// Loop over boundary regions
  for(const auto& reg : fieldmesh->getBoundaries()) {
    /// Loop within each region
    for(reg->first(); !reg->isDone(); reg->next()) {
      // Get value half-way between cells
      BoutReal val = 0.5*(f2d(reg->x,reg->y) + f2d(reg->x-reg->bx, reg->y-reg->by));
      // Set to this value
      (*this)(reg->x,reg->y) = 2.*val - (*this)(reg->x-reg->bx, reg->y-reg->by);
    }
  }
}

////////////// NON-MEMBER OVERLOADED OPERATORS //////////////

#define F2D_OP_F2D(op)                                     \
  Field2D operator op(const Field2D &lhs, const Field2D &rhs) { \
    Field2D result;                                                 \
    result.allocate();                                              \
    for(const auto& i : result)                                            \
      result[i] = lhs[i] op rhs[i];                                 \
    return result;                                                  \
  }

F2D_OP_F2D(+);  // Field2D + Field2D
F2D_OP_F2D(-);  // Field2D - Field2D
F2D_OP_F2D(*);  // Field2D * Field2D
F2D_OP_F2D(/);  // Field2D / Field2D

#define F2D_OP_F3D(op)                                     \
  Field3D operator op(const Field2D &lhs, const Field3D &rhs) { \
    Field3D result;                                                 \
    result.allocate();                                              \
    for(const auto& i : result)                                            \
      result[i] = lhs[i] op rhs[i];                                 \
    return result;                                                  \
  }

F2D_OP_F3D(+);  // Field2D + Field3D
F2D_OP_F3D(-);  // Field2D - Field3D
F2D_OP_F3D(*);  // Field2D * Field3D
F2D_OP_F3D(/);  // Field2D / Field3D

#define F2D_OP_REAL(op)                                     \
  Field2D operator op(const Field2D &lhs, BoutReal rhs) {     \
    Field2D result;                                                 \
    result.allocate();                                              \
    for(const auto& i : result)                                            \
      result[i] = lhs[i] op rhs;                                    \
    return result;                                                  \
  }

F2D_OP_REAL(+);  // Field2D + BoutReal
F2D_OP_REAL(-);  // Field2D - BoutReal
F2D_OP_REAL(*);  // Field2D * BoutReal
F2D_OP_REAL(/);  // Field2D / BoutReal

#define REAL_OP_F2D(op)                                     \
  Field2D operator op(BoutReal lhs, const Field2D &rhs) {     \
    Field2D result;                                                 \
    result.allocate();                                              \
    for(const auto& i : result)                                            \
      result[i] = lhs op rhs[i];                                    \
    return result;                                                  \
  }

REAL_OP_F2D(+);  // BoutReal + Field2D
REAL_OP_F2D(-);  // BoutReal - Field2D
REAL_OP_F2D(*);  // BoutReal * Field2D
REAL_OP_F2D(/);  // BoutReal / Field2D

// Unary minus
Field2D operator-(const Field2D &f) {
  return -1.0*f;
}

//////////////// NON-MEMBER FUNCTIONS //////////////////

BoutReal min(const Field2D &f, bool allpe, REGION rgn) {
  TRACE("Field2D::Min() %s",allpe? "over all PEs" : "");

  ASSERT2(f.isAllocated());

  BoutReal result = f[f.region(RGN_NOBNDRY).begin()];

  for(const auto& i : f.region(rgn))
    if(f[i] < result)
      result = f[i];

  if(allpe) {
    // MPI reduce
    BoutReal localresult = result;
    MPI_Allreduce(&localresult, &result, 1, MPI_DOUBLE, MPI_MIN, BoutComm::get());
  }

  return result;
}

BoutReal max(const Field2D &f, bool allpe,REGION rgn) {
  TRACE("Field2D::Max() %s",allpe? "over all PEs" : "");

  ASSERT2(f.isAllocated());

  BoutReal result = f[f.region(rgn).begin()];

  for(const auto& i : f.region(RGN_NOBNDRY))
    if(f[i] > result)
      result = f[i];

  if(allpe) {
    // MPI reduce
    BoutReal localresult = result;
    MPI_Allreduce(&localresult, &result, 1, MPI_DOUBLE, MPI_MAX, BoutComm::get());
  }

  return result;
}

bool finite(const Field2D &f) {
  TRACE("finite(Field2D)");

  if (!f.isAllocated()) {
    return false;
  }

  for (const auto &i : f) {
    if (!::finite(f[i])) {
      return false;
    }
  }

  return true;
}

/////////////////////////////////////////////////
// functions

/*!
 * This macro takes a function \p func, which is
 * assumed to operate on a single BoutReal and return
 * a single BoutReal, and wraps it up into a function
 * of a Field2D called \p name.
 *
 * @param name  The name of the function to define
 * @param func  The function to apply to each value
 *
 * If CHECK >= 1, checks if the Field2D is allocated
 *
 * Loops over the entire domain, applies function,
 * and if CHECK >= 3 then checks result for non-finite numbers
 *
 */
#define F2D_FUNC(name, func)                                                             \
  const Field2D name(const Field2D &f) {                                                 \
    TRACE(#name "(Field2D)");                                                            \
    /* Check if the input is allocated */                                                \
    ASSERT1(f.isAllocated());                                                            \
    /* Define and allocate the output result */                                          \
    Field2D result(f.getMesh());                                                         \
    result.allocate();                                                                   \
    /* Loop over domain */                                                               \
    for (const auto &d : result) {                                                       \
      result[d] = func(f[d]);                                                            \
      /* If checking is set to 3 or higher, test result */                               \
      ASSERT3(finite(result[d]));                                                        \
    }                                                                                    \
    return result;                                                                       \
  }

F2D_FUNC(abs, ::fabs);

F2D_FUNC(sqrt, ::sqrt);

F2D_FUNC(exp, ::exp);
F2D_FUNC(log, ::log);

F2D_FUNC(sin, ::sin);
F2D_FUNC(cos, ::cos);
F2D_FUNC(tan, ::tan);

F2D_FUNC(sinh, ::sinh);
F2D_FUNC(cosh, ::cosh);
F2D_FUNC(tanh, ::tanh);

const Field2D copy(const Field2D &f) {
  Field2D result = f;
  result.allocate();
  return result;
}

const Field2D floor(const Field2D &var, BoutReal f) {
  Field2D result = copy(var);

  for(const auto& d : result)
    if(result[d] < f)
      result[d] = f;

  return result;
}

Field2D pow(const Field2D &lhs, const Field2D &rhs) {
  TRACE("pow(Field2D, Field2D)");
  // Check if the inputs are allocated
  ASSERT1(lhs.isAllocated());
  ASSERT1(rhs.isAllocated());

  // Define and allocate the output result
  ASSERT1(lhs.getMesh() == rhs.getMesh());
  Field2D result(lhs.getMesh());
  result.allocate();

  // Loop over domain
  for(const auto& i: result) {
    result[i] = ::pow(lhs[i], rhs[i]);
    ASSERT3(finite(result[i]));
  }
  return result;
}

Field2D pow(const Field2D &lhs, BoutReal rhs) {
  TRACE("pow(Field2D, BoutReal)");
  // Check if the inputs are allocated
  ASSERT1(lhs.isAllocated());

  // Define and allocate the output result
  Field2D result(lhs.getMesh());
  result.allocate();

  // Loop over domain
  for(const auto& i: result) {
    result[i] = ::pow(lhs[i], rhs);
    ASSERT3(finite(result[i]));
  }
  return result;
}

Field2D pow(BoutReal lhs, const Field2D &rhs) {
  TRACE("pow(lhs, Field2D)");
  // Check if the inputs are allocated
  ASSERT1(rhs.isAllocated());

  // Define and allocate the output result
  Field2D result(rhs.getMesh());
  result.allocate();

  // Loop over domain
  for(const auto& i: result) {
    result[i] = ::pow(lhs, rhs[i]);
    ASSERT3(finite(result[i]));
  }
  return result;
}

#if CHECK > 0
/// Check if the data is valid
void checkData(const Field2D &f) {
  if(!f.isAllocated()) {
    throw BoutException("Field2D: Operation on empty data\n");
  }

#if CHECK > 2
  // Do full checks
  for(const auto& i : f.region(RGN_NOBNDRY)){
    if(!::finite(f[i])) {
      throw BoutException("Field2D: Operation on non-finite data at [%d][%d]\n", i.x, i.y);
    }
  }
#endif
}
#endif<|MERGE_RESOLUTION|>--- conflicted
+++ resolved
@@ -89,7 +89,6 @@
   *this = f; //This line is probably not required as we init data from f.data above.
 }
 
-<<<<<<< HEAD
 Field2D::Field2D(Field2D&& f) : Field(f.fieldmesh), // The mesh containing array sizes
                                      data(f.data), // This handles references to the data array
                                      deriv(f.deriv) {
@@ -114,10 +113,7 @@
   *this = f; //This line is probably not required as we init data from f.data above.
 }
 
-Field2D::Field2D(BoutReal val) : Field(nullptr), deriv(nullptr) {
-=======
 Field2D::Field2D(BoutReal val, Mesh *localmesh) : Field(localmesh), deriv(nullptr) {
->>>>>>> 62b573ab
   boundaryIsSet = false;
 
   nx = fieldmesh->LocalNx;
