--- conflicted
+++ resolved
@@ -341,35 +341,6 @@
   return result;
 }
 
-<<<<<<< HEAD
-const IndexRange FieldPerp::region(REGION rgn) const {
-  switch(rgn) {
-  case RGN_ALL:
-  case RGN_NOZ:
-    return IndexRange{0, nx-1,
-        0, 0,
-        0, nz-1};
-    break;
-  case RGN_NOX:
-    return IndexRange{getMesh()->xstart, getMesh()->xend,
-        0, 0,
-        0, nz-1};
-    break;
-  default:
-    throw BoutException("FieldPerp::region() : Requested region not implemented");
-    break;
-  };
-}
-
-FieldPerp sqrt(const FieldPerp & f){
-  FieldPerp res;
-  res.allocate();
-  for (auto i:f){
-    res[i]=sqrt(f[i]);
-  }
-  //checkData(res);
-  return res;
-=======
 BoutReal min(const FieldPerp &f, bool allpe, REGION rgn) {
   TRACE("FieldPerp::Min() %s", allpe ? "over all PEs" : "");
 
@@ -520,5 +491,14 @@
   }
 #endif
   return;
->>>>>>> 3c72bf69
+}
+
+FieldPerp sqrt(const FieldPerp & f){
+  FieldPerp res;
+  res.allocate();
+  for (auto i:f){
+    res[i]=sqrt(f[i]);
+  }
+  //checkData(res);
+  return res;
 }