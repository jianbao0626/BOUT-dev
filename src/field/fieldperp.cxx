/**************************************************************************
 * Class for 2D X-Z slices
 *
 **************************************************************************
 * Copyright 2010 B.D.Dudson, S.Farley, M.V.Umansky, X.Q.Xu
 *
 * Contact: Ben Dudson, bd512@york.ac.uk
 * 
 * This file is part of BOUT++.
 *
 * BOUT++ is free software: you can redistribute it and/or modify
 * it under the terms of the GNU Lesser General Public License as published by
 * the Free Software Foundation, either version 3 of the License, or
 * (at your option) any later version.
 *
 * BOUT++ is distributed in the hope that it will be useful,
 * but WITHOUT ANY WARRANTY; without even the implied warranty of
 * MERCHANTABILITY or FITNESS FOR A PARTICULAR PURPOSE.  See the
 * GNU Lesser General Public License for more details.
 *
 * You should have received a copy of the GNU Lesser General Public License
 * along with BOUT++.  If not, see <http://www.gnu.org/licenses/>.
 *
 **************************************************************************/

#include <globals.hxx>

#include <stdlib.h>
#include <math.h>

#include <fieldperp.hxx>
#include <utils.hxx>
#include <boutexception.hxx>
#include <msg_stack.hxx>

FieldPerp::FieldPerp() {
  // Get mesh size
  nx = mesh->ngx;
  nz = mesh->ngz;
  
  yindex = -1;
}

<<<<<<< HEAD
FieldPerp::FieldPerp(const FieldPerp &f) {
  data = (BoutReal**) NULL;
  *this = f;
}

FieldPerp::FieldPerp(BoutReal val) : data(NULL) {
  yindex = 0;
  *this = val;
}

FieldPerp::~FieldPerp() {
  freeData();
}
=======
>>>>>>> 96bf3b8b

FieldPerp* FieldPerp::clone() const {
  return new FieldPerp(*this);
}

/***************************************************************
 *                         ASSIGNMENT 
 ***************************************************************/

FieldPerp & FieldPerp::operator=(const FieldPerp &rhs) {
  nx = rhs.nx;
  nz = rhs.nz;
  yindex = rhs.yindex;
  data = rhs.data;
}

FieldPerp & FieldPerp::operator=(const BoutReal rhs) {
  allocate();

  for(auto&& d : data) {
    d = rhs;
  }
  
  return *this;
}

/***************************************************************
 *                         OPERATORS 
 ***************************************************************/

#define FPERP_OP_FIELD(op, bop, ftype)			\
  FieldPerp& FieldPerp::operator op(const ftype &rhs) { \
    if(data.unique()) {                                 \
      /* Only reference to the data */			\
      for(int i=0;i<nx;i++)                             \
        for(int k=0;k<nz;k++)                           \
          (*this)(i,k) op rhs(i, yindex, k);            \
    }else {  			                        \
      /* Shared with another FieldPerp */		\
      (*this) = (*this) bop rhs;                        \
    }                                                   \
    return *this;                                       \
  }

FPERP_OP_FIELD(+=, +, FieldPerp);
FPERP_OP_FIELD(+=, +, Field3D);
FPERP_OP_FIELD(+=, +, Field2D);

FPERP_OP_FIELD(-=, -, FieldPerp);
FPERP_OP_FIELD(-=, -, Field3D);
FPERP_OP_FIELD(-=, -, Field2D);

FPERP_OP_FIELD(*=, *, FieldPerp);
FPERP_OP_FIELD(*=, *, Field3D);
FPERP_OP_FIELD(*=, *, Field2D);

FPERP_OP_FIELD(/=, /, FieldPerp);
FPERP_OP_FIELD(/=, /, Field3D);
FPERP_OP_FIELD(/=, /, Field2D);

#define FPERP_OP_REAL(op, bop)  			\
  FieldPerp& FieldPerp::operator op(const BoutReal &rhs) { \
    if(data.unique()) {                                 \
      /* Only reference to the data */           	\
      for(int i=0;i<nx;i++)                             \
        for(int k=0;k<nz;k++)                           \
          (*this)(i,k) op rhs;				\
    }else {  			                        \
      /* Shared with another FieldPerp */		\
      (*this) = (*this) bop rhs;                        \
    }                                                   \
  }

FPERP_OP_REAL(+=, +);
FPERP_OP_REAL(-=, -);
FPERP_OP_REAL(*=, *);
FPERP_OP_REAL(/=, /);

////////////////////// STENCILS //////////////////////////

/*
void FieldPerp::setStencil(bstencil *fval, bindex *bx) const {
  fval->cc = (*this)(bx->jx,bx->jz);

  fval->xp = (*this)(bx->jxp,bx->jz);
  fval->xm = (*this)(bx->jxm,bx->jz);
  fval->x2p = (*this)(bx->jx2p,bx->jz);
  fval->x2m = (*this)(bx->jx2m,bx->jz);
  
  fval->yp = (*this)(bx->jx,bx->jz);
  fval->ym = (*this)(bx->jx,bx->jz);
  fval->zp = (*this)(bx->jx,bx->jzp);
  fval->zm = (*this)(bx->jx,bx->jzm);

  fval->y2p = (*this)(bx->jx,bx->jy);
  fval->y2m = (*this)(bx->jx,bx->jy);
  fval->z2p = (*this)(bx->jx,bx->jz2p);
  fval->z2m = (*this)(bx->jx,bx->jz2m);
}
*/

void FieldPerp::setXStencil(stencil &fval, const bindex &bx, CELL_LOC loc) const {
  fval.p = (*this)(bx.jxp,bx.jz);
  fval.m = (*this)(bx.jxm,bx.jz);
  fval.pp = (*this)(bx.jx2p,bx.jz);
  fval.mm = (*this)(bx.jx2m,bx.jz);
}

void FieldPerp::setYStencil(stencil &fval, const bindex &bx, CELL_LOC loc) const {
  fval = (*this)(bx.jx,bx.jz);
}

void FieldPerp::setZStencil(stencil &fval, const bindex &bx, CELL_LOC loc) const {
  fval.p = (*this)(bx.jx,bx.jzp);
  fval.m = (*this)(bx.jx,bx.jzm);
  fval.pp = (*this)(bx.jx,bx.jz2p);
  fval.mm = (*this)(bx.jx,bx.jz2m);
}

<<<<<<< HEAD
/////////////////////////////////////////////////
// Friend functions

const FieldPerp exp(const FieldPerp &f) {
#ifdef CHECK
  msg_stack.push("exp(FieldPerp)");
#endif

  FieldPerp result;
  result.allocate();
  
  result.yindex = f.yindex;
  
  #pragma omp parallel for
  for(int jx=0;jx<mesh->ngx;jx++)
    for(int jz=0;jz<mesh->ngz-1;jz++)
      result.data[jx][jz] = ::exp(f.data[jx][jz]);
  
#ifdef CHECK
  msg_stack.pop();
#endif
  return result;
}

const FieldPerp log(const FieldPerp &f) {
#ifdef CHECK
  msg_stack.push("log(FieldPerp)");
#endif

  FieldPerp result;
  result.allocate();
  
  result.yindex = f.yindex;
  
  for(int jx=0;jx<mesh->ngx;jx++)
    for(int jz=0;jz<mesh->ngz-1;jz++) {
#ifdef CHECK
      if(f.data[jx][jz] < 0.)
        throw BoutException("log(FieldPerp) has negative argument at [%d][%d]\n", jx, jz);
#endif
      result.data[jx][jz] = ::log(f.data[jx][jz]);
    }
  
#ifdef CHECK
  msg_stack.pop();
#endif
  return result;
}

const FieldPerp sin(const FieldPerp &f) {
  FieldPerp result;
  
#ifdef TRACK
  result.name = "sin("+f.name+")";
#endif

  result.allocate();
  
  result.yindex = f.yindex;
  
  #pragma omp parallel for
  for(int jx=0;jx<mesh->ngx;jx++)
    for(int jz=0;jz<mesh->ngz-1;jz++)
      result.data[jx][jz] = ::sin(f.data[jx][jz]);

  return result;
}

const FieldPerp cos(const FieldPerp &f) {
  FieldPerp result;
  
#ifdef TRACK
  result.name = "cos("+f.name+")";
#endif

  result.allocate();
  
  result.yindex = f.yindex;
  
  #pragma omp parallel for
  for(int jx=0;jx<mesh->ngx;jx++)
    for(int jz=0;jz<mesh->ngz-1;jz++)
      result.data[jx][jz] = ::cos(f.data[jx][jz]);

  return result;
}

const FieldPerp tan(const FieldPerp &f) {
  FieldPerp result;
  
#ifdef TRACK
  result.name = "tan("+f.name+")";
#endif

  result.allocate();
  
  result.yindex = f.yindex;
  
  #pragma omp parallel for
  for(int jx=0;jx<mesh->ngx;jx++)
    for(int jz=0;jz<mesh->ngz-1;jz++)
      result.data[jx][jz] = ::tan(f.data[jx][jz]);

  return result;
}

const FieldPerp sinh(const FieldPerp &f) {
  FieldPerp result;
  
#ifdef TRACK
  result.name = "sinh("+f.name+")";
#endif

  result.allocate();
  
  #pragma omp parallel for
  for(int jx=0;jx<mesh->ngx;jx++)
    for(int jz=0;jz<mesh->ngz-1;jz++)
      result.data[jx][jz] = ::sinh(f.data[jx][jz]);

  return result;
}

const FieldPerp cosh(const FieldPerp &f) {
  FieldPerp result;
  
#ifdef TRACK
  result.name = "cosh("+f.name+")";
#endif

  result.allocate();
  
  result.yindex = f.yindex;
  
  #pragma omp parallel for
  for(int jx=0;jx<mesh->ngx;jx++)
    for(int jz=0;jz<mesh->ngz-1;jz++)
      result.data[jx][jz] = ::cosh(f.data[jx][jz]);

  return result;
}

const FieldPerp tanh(const FieldPerp &f) {
  FieldPerp result;
  
#ifdef TRACK
  result.name = "tanh("+f.name+")";
#endif

  result.allocate();
  
  result.yindex = f.yindex;
  
  #pragma omp parallel for
  for(int jx=0;jx<mesh->ngx;jx++)
    for(int jz=0;jz<mesh->ngz-1;jz++)
      result.data[jx][jz] = ::tanh(f.data[jx][jz]);

  return result;
}


////////////////////// STENCILS //////////////////////////

void FieldPerp::setStencil(bstencil *fval, bindex *bx) const
{
  fval->cc = data[bx->jx][bx->jz];

  if(mesh->ShiftXderivs && (mesh->ShiftOrder != 0)) {
    fval->xp = interpZ(bx->jxp, bx->jz, bx->xp_offset, mesh->ShiftOrder);
    fval->xm = interpZ(bx->jxm, bx->jz, bx->xm_offset, mesh->ShiftOrder);
    fval->x2p = interpZ(bx->jxp, bx->jz, bx->x2p_offset, mesh->ShiftOrder);
    fval->x2m = interpZ(bx->jxm, bx->jz, bx->x2m_offset, mesh->ShiftOrder);
  }else {
    fval->xp = data[bx->jxp][bx->jz];
    fval->xm = data[bx->jxm][bx->jz];
    fval->x2p = data[bx->jx2p][bx->jz];
    fval->x2m = data[bx->jx2m][bx->jz];
  }

  fval->yp = data[bx->jx][bx->jz];
  fval->ym = data[bx->jx][bx->jz];
  fval->zp = data[bx->jx][bx->jzp];
  fval->zm = data[bx->jx][bx->jzm];

  fval->y2p = data[bx->jx][bx->jy];
  fval->y2m = data[bx->jx][bx->jy];
  fval->z2p = data[bx->jx][bx->jz2p];
  fval->z2m = data[bx->jx][bx->jz2m];
}
=======
////////////// NON-MEMBER OVERLOADED OPERATORS //////////////
>>>>>>> 96bf3b8b

// Operator on FieldPerp and another field
#define FPERP_FPERP_OP_FIELD(op, ftype)                     	          \
  const FieldPerp operator op(const FieldPerp &lhs, const ftype &rhs) {   \
    FieldPerp result;                                                     \
    result.allocate();                                                    \
                                                                          \
    int y = lhs.getIndex();            					\
    result.setIndex(y);                                                   \
                                                                          \
    for(int i=0; i<mesh->ngx; i++)                                        \
      for(int j=0; j<mesh->ngz; j++)                                      \
        result(i,j) = lhs(i,j) op rhs(i,y,j);                             \
                                                                          \
    return result;                                                        \
  }

FPERP_FPERP_OP_FIELD(+, FieldPerp);
FPERP_FPERP_OP_FIELD(+, Field3D);
FPERP_FPERP_OP_FIELD(+, Field2D);

FPERP_FPERP_OP_FIELD(-, FieldPerp);
FPERP_FPERP_OP_FIELD(-, Field3D);
FPERP_FPERP_OP_FIELD(-, Field2D);

FPERP_FPERP_OP_FIELD(*, FieldPerp);
FPERP_FPERP_OP_FIELD(*, Field3D);
FPERP_FPERP_OP_FIELD(*, Field2D);

FPERP_FPERP_OP_FIELD(/, FieldPerp);
FPERP_FPERP_OP_FIELD(/, Field3D);
FPERP_FPERP_OP_FIELD(/, Field2D);

// Operator on FieldPerp and BoutReal
#define FPERP_FPERP_OP_REAL(op)                     	                   \
  const FieldPerp operator op(const FieldPerp &lhs, const BoutReal &rhs) { \
    FieldPerp result;                                                     \
    result.allocate();                                                    \
                                                                          \
    int y = lhs.getIndex();						\
    result.setIndex(y);                                                   \
                                                                          \
    for(int i=0; i<mesh->ngx; i++)                                        \
      for(int j=0; j<mesh->ngz; j++)                                      \
        result(i,j) = lhs(i,j) op rhs;                                    \
                                                                          \
    return result;                                                        \
  }

FPERP_FPERP_OP_REAL(+);
FPERP_FPERP_OP_REAL(-);
FPERP_FPERP_OP_REAL(*);
FPERP_FPERP_OP_REAL(/);

#define FPERP_REAL_OP_FPERP(op)                     	                   \
  const FieldPerp operator op(const BoutReal &lhs, const FieldPerp &rhs) { \
    FieldPerp result;                                                     \
    result.allocate();                                                    \
                                                                          \
    int y = rhs.getIndex();						\
    result.setIndex(y);                                                   \
                                                                          \
    for(int i=0; i<mesh->ngx; i++)                                        \
      for(int j=0; j<mesh->ngz; j++)                                      \
        result(i,j) = lhs op rhs(i,j);                                    \
                                                                          \
    return result;                                                        \
  }

// Only need the asymmetric operators
FPERP_REAL_OP_FPERP(-);
FPERP_REAL_OP_FPERP(/);

const FieldPerp copy(const FieldPerp &f) {
  FieldPerp fcopy = f;
  fcopy.allocate();
  return fcopy;
}

const FieldPerp SQ(const FieldPerp &f) {
  return f*f;
}
 
const FieldPerp sliceXZ(const Field3D& f, int y) {
  // Source field should be valid
  ASSERT1(f.isAllocated());
  
  FieldPerp result;

  // Allocate memory
  result.allocate();

  result.setIndex(y);

  for(int jx=0;jx<mesh->ngx;jx++)
    for(int jz=0;jz<mesh->ngz;jz++)
      result(jx,jz) = f(jx,y,jz);
  
  return result;
}
<|MERGE_RESOLUTION|>--- conflicted
+++ resolved
@@ -40,23 +40,6 @@
   
   yindex = -1;
 }
-
-<<<<<<< HEAD
-FieldPerp::FieldPerp(const FieldPerp &f) {
-  data = (BoutReal**) NULL;
-  *this = f;
-}
-
-FieldPerp::FieldPerp(BoutReal val) : data(NULL) {
-  yindex = 0;
-  *this = val;
-}
-
-FieldPerp::~FieldPerp() {
-  freeData();
-}
-=======
->>>>>>> 96bf3b8b
 
 FieldPerp* FieldPerp::clone() const {
   return new FieldPerp(*this);
@@ -176,200 +159,7 @@
   fval.mm = (*this)(bx.jx,bx.jz2m);
 }
 
-<<<<<<< HEAD
-/////////////////////////////////////////////////
-// Friend functions
-
-const FieldPerp exp(const FieldPerp &f) {
-#ifdef CHECK
-  msg_stack.push("exp(FieldPerp)");
-#endif
-
-  FieldPerp result;
-  result.allocate();
-  
-  result.yindex = f.yindex;
-  
-  #pragma omp parallel for
-  for(int jx=0;jx<mesh->ngx;jx++)
-    for(int jz=0;jz<mesh->ngz-1;jz++)
-      result.data[jx][jz] = ::exp(f.data[jx][jz]);
-  
-#ifdef CHECK
-  msg_stack.pop();
-#endif
-  return result;
-}
-
-const FieldPerp log(const FieldPerp &f) {
-#ifdef CHECK
-  msg_stack.push("log(FieldPerp)");
-#endif
-
-  FieldPerp result;
-  result.allocate();
-  
-  result.yindex = f.yindex;
-  
-  for(int jx=0;jx<mesh->ngx;jx++)
-    for(int jz=0;jz<mesh->ngz-1;jz++) {
-#ifdef CHECK
-      if(f.data[jx][jz] < 0.)
-        throw BoutException("log(FieldPerp) has negative argument at [%d][%d]\n", jx, jz);
-#endif
-      result.data[jx][jz] = ::log(f.data[jx][jz]);
-    }
-  
-#ifdef CHECK
-  msg_stack.pop();
-#endif
-  return result;
-}
-
-const FieldPerp sin(const FieldPerp &f) {
-  FieldPerp result;
-  
-#ifdef TRACK
-  result.name = "sin("+f.name+")";
-#endif
-
-  result.allocate();
-  
-  result.yindex = f.yindex;
-  
-  #pragma omp parallel for
-  for(int jx=0;jx<mesh->ngx;jx++)
-    for(int jz=0;jz<mesh->ngz-1;jz++)
-      result.data[jx][jz] = ::sin(f.data[jx][jz]);
-
-  return result;
-}
-
-const FieldPerp cos(const FieldPerp &f) {
-  FieldPerp result;
-  
-#ifdef TRACK
-  result.name = "cos("+f.name+")";
-#endif
-
-  result.allocate();
-  
-  result.yindex = f.yindex;
-  
-  #pragma omp parallel for
-  for(int jx=0;jx<mesh->ngx;jx++)
-    for(int jz=0;jz<mesh->ngz-1;jz++)
-      result.data[jx][jz] = ::cos(f.data[jx][jz]);
-
-  return result;
-}
-
-const FieldPerp tan(const FieldPerp &f) {
-  FieldPerp result;
-  
-#ifdef TRACK
-  result.name = "tan("+f.name+")";
-#endif
-
-  result.allocate();
-  
-  result.yindex = f.yindex;
-  
-  #pragma omp parallel for
-  for(int jx=0;jx<mesh->ngx;jx++)
-    for(int jz=0;jz<mesh->ngz-1;jz++)
-      result.data[jx][jz] = ::tan(f.data[jx][jz]);
-
-  return result;
-}
-
-const FieldPerp sinh(const FieldPerp &f) {
-  FieldPerp result;
-  
-#ifdef TRACK
-  result.name = "sinh("+f.name+")";
-#endif
-
-  result.allocate();
-  
-  #pragma omp parallel for
-  for(int jx=0;jx<mesh->ngx;jx++)
-    for(int jz=0;jz<mesh->ngz-1;jz++)
-      result.data[jx][jz] = ::sinh(f.data[jx][jz]);
-
-  return result;
-}
-
-const FieldPerp cosh(const FieldPerp &f) {
-  FieldPerp result;
-  
-#ifdef TRACK
-  result.name = "cosh("+f.name+")";
-#endif
-
-  result.allocate();
-  
-  result.yindex = f.yindex;
-  
-  #pragma omp parallel for
-  for(int jx=0;jx<mesh->ngx;jx++)
-    for(int jz=0;jz<mesh->ngz-1;jz++)
-      result.data[jx][jz] = ::cosh(f.data[jx][jz]);
-
-  return result;
-}
-
-const FieldPerp tanh(const FieldPerp &f) {
-  FieldPerp result;
-  
-#ifdef TRACK
-  result.name = "tanh("+f.name+")";
-#endif
-
-  result.allocate();
-  
-  result.yindex = f.yindex;
-  
-  #pragma omp parallel for
-  for(int jx=0;jx<mesh->ngx;jx++)
-    for(int jz=0;jz<mesh->ngz-1;jz++)
-      result.data[jx][jz] = ::tanh(f.data[jx][jz]);
-
-  return result;
-}
-
-
-////////////////////// STENCILS //////////////////////////
-
-void FieldPerp::setStencil(bstencil *fval, bindex *bx) const
-{
-  fval->cc = data[bx->jx][bx->jz];
-
-  if(mesh->ShiftXderivs && (mesh->ShiftOrder != 0)) {
-    fval->xp = interpZ(bx->jxp, bx->jz, bx->xp_offset, mesh->ShiftOrder);
-    fval->xm = interpZ(bx->jxm, bx->jz, bx->xm_offset, mesh->ShiftOrder);
-    fval->x2p = interpZ(bx->jxp, bx->jz, bx->x2p_offset, mesh->ShiftOrder);
-    fval->x2m = interpZ(bx->jxm, bx->jz, bx->x2m_offset, mesh->ShiftOrder);
-  }else {
-    fval->xp = data[bx->jxp][bx->jz];
-    fval->xm = data[bx->jxm][bx->jz];
-    fval->x2p = data[bx->jx2p][bx->jz];
-    fval->x2m = data[bx->jx2m][bx->jz];
-  }
-
-  fval->yp = data[bx->jx][bx->jz];
-  fval->ym = data[bx->jx][bx->jz];
-  fval->zp = data[bx->jx][bx->jzp];
-  fval->zm = data[bx->jx][bx->jzm];
-
-  fval->y2p = data[bx->jx][bx->jy];
-  fval->y2m = data[bx->jx][bx->jy];
-  fval->z2p = data[bx->jx][bx->jz2p];
-  fval->z2m = data[bx->jx][bx->jz2m];
-}
-=======
 ////////////// NON-MEMBER OVERLOADED OPERATORS //////////////
->>>>>>> 96bf3b8b
 
 // Operator on FieldPerp and another field
 #define FPERP_FPERP_OP_FIELD(op, ftype)                     	          \
