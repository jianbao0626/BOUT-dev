--- conflicted
+++ resolved
@@ -35,20 +35,11 @@
 #include <msg_stack.hxx>
 #include <bout/scorepwrapper.hxx>
 
-<<<<<<< HEAD
-FieldPerp::FieldPerp(Mesh *localmesh) {
-  SCOREP0();
-  // Get mesh size
-  fieldmesh = localmesh;
-  if (localmesh) {
-    nx = localmesh->LocalNx;
-    nz = localmesh->LocalNz;
-=======
 FieldPerp::FieldPerp(Mesh *localmesh) : Field(localmesh), yindex(-1) {
+  SCOREP0();
   if (fieldmesh) {
     nx = fieldmesh->LocalNx;
     nz = fieldmesh->LocalNz;
->>>>>>> c448152c
   }
   
 #if CHECK > 0
@@ -95,12 +86,9 @@
 }
 
 FieldPerp & FieldPerp::operator=(const BoutReal rhs) {
-<<<<<<< HEAD
-  SCOREP0();
-=======
+  SCOREP0();
   TRACE("FieldPerp = BoutReal");
 
->>>>>>> c448152c
   allocate();
 
 #if CHECK > 0
