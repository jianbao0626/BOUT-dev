--- conflicted
+++ resolved
@@ -44,14 +44,9 @@
 	);
   {% endif %}
 
-<<<<<<< HEAD
   {% if out in ["Field3D", "Field2D"] %}
     {{out.name}}.setLocation({{"rhs" if rhs in ["Field3D","Field2D"] else "lhs"}}.getLocation());
-=======
-  {% if out == 'Field3D' %}
-    {{out.name}}.setLocation({{rhs.name if rhs == "Field3D" else lhs.name}}.getLocation());
     {{out.name}}.setCoordinateSystem({{rhs.name if rhs == "Field3D" else lhs.name}}.getCoordinateSystem());
->>>>>>> 6347cc95
   {% endif %}
 
   checkData({{out.name}});
@@ -64,12 +59,8 @@
   // only if data is unique we update the field
   // otherwise just call the non-inplace version
   if (data.unique()) {
-<<<<<<< HEAD
     {% if lhs in ["Field3D", "Field2D"] and rhs in ["Field3D", "Field2D"] %}
-=======
-    {% if lhs == rhs == "Field3D" %}
     ASSERT1(this->getCoordinateSystem() == {{rhs.name}}.getCoordinateSystem())
->>>>>>> 6347cc95
 #if CHECK > 0
     if (this->getLocation() != rhs.getLocation()) {
       throw BoutException(
