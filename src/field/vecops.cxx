/**************************************************************************
 * Operators on vector objects
 * B.Dudson, October 2007
 *
 **************************************************************************
 * Copyright 2010 B.D.Dudson, S.Farley, M.V.Umansky, X.Q.Xu
 *
 * Contact: Ben Dudson, bd512@york.ac.uk
 * 
 * This file is part of BOUT++.
 *
 * BOUT++ is free software: you can redistribute it and/or modify
 * it under the terms of the GNU Lesser General Public License as published by
 * the Free Software Foundation, either version 3 of the License, or
 * (at your option) any later version.
 *
 * BOUT++ is distributed in the hope that it will be useful,
 * but WITHOUT ANY WARRANTY; without even the implied warranty of
 * MERCHANTABILITY or FITNESS FOR A PARTICULAR PURPOSE.  See the
 * GNU Lesser General Public License for more details.
 *
 * You should have received a copy of the GNU Lesser General Public License
 * along with BOUT++.  If not, see <http://www.gnu.org/licenses/>.
 *
 **************************************************************************/

#include <globals.hxx>
#include <vecops.hxx>
#include <derivs.hxx>
#include <msg_stack.hxx>
#include <unused.hxx>

/**************************************************************************
 * Gradient operators
 **************************************************************************/

const Vector2D Grad(const Field2D &f, CELL_LOC UNUSED(outloc)) {
  Vector2D result(f.getMesh());
<<<<<<< HEAD
  
=======

>>>>>>> 492a11d1
  TRACE("Grad( Field2D )");
  
  result.x = DDX(f);
  result.y = DDY(f);
  result.z = DDZ(f);

  result.covariant = true;

  return result;
}

const Vector3D Grad(const Field3D &f, 
                    CELL_LOC outloc_x, CELL_LOC outloc_y, CELL_LOC outloc_z) {
  Vector3D result(f.getMesh());

  TRACE("Grad( Field3D )");

  if(outloc_x == CELL_DEFAULT)
    outloc_x = f.getLocation();
  if(outloc_y == CELL_DEFAULT)
    outloc_y = f.getLocation();
  if(outloc_z == CELL_DEFAULT)
    outloc_z = f.getLocation();

  result.x = DDX(f, outloc_x);
  result.y = DDY(f, outloc_y);
  result.z = DDZ(f, outloc_z);

  result.covariant = true;
  
  return result;
}

const Vector3D Grad(const Field3D &f, CELL_LOC outloc) {
  if(outloc == CELL_VSHIFT)
    return Grad(f, CELL_XLOW, CELL_YLOW, CELL_ZLOW);
  
  return Grad(f, outloc, outloc, outloc);
}

const Vector3D Grad_perp(const Field3D &f, CELL_LOC outloc_x,
                         CELL_LOC UNUSED(outloc_y), CELL_LOC outloc_z) {
  Vector3D result(f.getMesh());

  TRACE("Grad_perp( Field3D )");

  Coordinates *metric = mesh->coordinates();

  if(outloc_x == CELL_DEFAULT)
    outloc_x = f.getLocation();
  if(outloc_z == CELL_DEFAULT)
    outloc_z = f.getLocation();

  Field3D parcoef = 1./ (metric->J * metric->Bxy);
  parcoef *= parcoef;

  result.x = DDX(f, outloc_x) - parcoef*metric->g_12*DDY(f, outloc_x);
  result.y = 0.0;
  result.z = DDZ(f, outloc_z) - parcoef*metric->g_23*DDY(f, outloc_z);

  result.covariant = true;
  
  return result;
}

/**************************************************************************
 * Divergence operators
 **************************************************************************/

const Field2D Div(const Vector2D &v, CELL_LOC UNUSED(outloc)) {
  TRACE("Div( Vector2D )");

<<<<<<< HEAD
  Mesh * msh = v.x.getMesh();
  Field2D result(msh);
  
  Coordinates *metric = msh->coordinates();
  
=======
  Mesh *localmesh = v.x.getMesh();
  Field2D result(localmesh);

  Coordinates *metric = localmesh->coordinates();

>>>>>>> 492a11d1
  // get contravariant components of v
  Vector2D vcn = v;
  vcn.toContravariant();
  
  result = DDX(metric->J*vcn.x);
  result += DDY(metric->J*vcn.y);
  result += DDZ(metric->J*vcn.z);
  result /= metric->J;
  
  return result;
}

const Field3D Div(const Vector3D &v, CELL_LOC outloc) {
  TRACE("Div( Vector3D )");

<<<<<<< HEAD
  Mesh * msh = v.x.getMesh();
  Field3D result(msh);

  Coordinates *metric = msh->coordinates();
=======
  Mesh *localmesh = v.x.getMesh();
  Field3D result(localmesh);

  Coordinates *metric = localmesh->coordinates();
>>>>>>> 492a11d1

  if(outloc == CELL_DEFAULT) 
    outloc = CELL_CENTRE;

  // get contravariant components of v
  Vector3D vcn = v;
  vcn.toContravariant();
  
  result = DDX(metric->J*vcn.x, outloc);
  result += DDY(metric->J*vcn.y, outloc);
  result += DDZ(metric->J*vcn.z, outloc);
  result /= metric->J;

  return result;
}

/**************************************************************************
 * Divergence operators for flux methods
 **************************************************************************/

const Field2D Div(const Vector2D &v, const Field2D &f) {
  TRACE("Div( Vector2D, Field2D )");

<<<<<<< HEAD
  Mesh * msh = f.getMesh();
  
  Coordinates *metric = msh->coordinates();
  
=======
  Mesh *localmesh = f.getMesh();

  Coordinates *metric = localmesh->coordinates();

>>>>>>> 492a11d1
  // get contravariant components of v
  Vector2D vcn = v;
  vcn.toContravariant();

<<<<<<< HEAD
  Field2D result(msh);
=======
  Field2D result(localmesh);
>>>>>>> 492a11d1
  result = FDDX(metric->J*vcn.x, f);
  result += FDDY(metric->J*vcn.y, f);
  result += FDDZ(metric->J*vcn.z, f);
  result /= metric->J;
  
  return result;
}

const Field3D Div(const Vector3D &v, const Field3D &f, DIFF_METHOD method, CELL_LOC outloc) {
  TRACE("Div( Vector3D, Field3D )");

<<<<<<< HEAD
  Mesh * msh = f.getMesh();
  Field3D result(msh);
  
  Coordinates *metric = msh->coordinates();
  
=======
  Mesh *localmesh = f.getMesh();
  Field3D result(localmesh);

  Coordinates *metric = localmesh->coordinates();

>>>>>>> 492a11d1
  if(outloc == CELL_DEFAULT) 
    outloc = CELL_CENTRE;

  // get contravariant components of v
  Vector3D vcn = v;
  vcn.toContravariant();
  
  result = FDDX(metric->J*vcn.x, f, method, outloc);
  result += FDDY(metric->J*vcn.y, f, method, outloc);
  result += FDDZ(metric->J*vcn.z, f, method, outloc);
  result /= metric->J;
  
  return result;
}

const Field3D Div(const Vector3D &v, const Field3D &f, CELL_LOC outloc, DIFF_METHOD method) {
  return Div(v, f, method, outloc);
}

const Field3D Div(const Vector3D &v, const Field3D &f) {
  return Div(v, f, DIFF_DEFAULT, CELL_DEFAULT);
}

/**************************************************************************
 * Curl operators
 **************************************************************************/

const Vector2D Curl(const Vector2D &v, CELL_LOC UNUSED(outloc)) {

  TRACE("Curl( Vector2D )");

<<<<<<< HEAD
  Mesh * msh = v.x.getMesh();
  Coordinates *metric = msh->coordinates();
  
=======
  Mesh *localmesh = v.x.getMesh();
  Coordinates *metric = localmesh->coordinates();

>>>>>>> 492a11d1
  // Get covariant components of v
  Vector2D vco = v;
  vco.toCovariant();

  // get components (curl(v))^j
<<<<<<< HEAD
  Vector2D result(msh);
=======
  Vector2D result(localmesh);
>>>>>>> 492a11d1
  result.x = (DDY(vco.z) - DDZ(vco.y))/metric->J;
  result.y = (DDZ(vco.x) - DDX(vco.z))/metric->J;
  result.z = (DDX(vco.y) - DDY(vco.x))/metric->J;

  /// Coordinate torsion
  result.z -= metric->ShiftTorsion*vco.z / metric->J;

  result.covariant = false; // result is contravariant

  return result;
}

const Vector3D Curl(const Vector3D &v, 
                    CELL_LOC outloc_x, CELL_LOC outloc_y, CELL_LOC outloc_z) {

  TRACE("Curl( Vector3D )");

<<<<<<< HEAD
  Mesh * msh = v.x.getMesh();
  Coordinates *metric = msh->coordinates();
=======
  Mesh *localmesh = v.x.getMesh();
  Coordinates *metric = localmesh->coordinates();
>>>>>>> 492a11d1

  // Get covariant components of v
  Vector3D vco = v;
  vco.toCovariant();

  // get components (curl(v))^j
<<<<<<< HEAD
  Vector3D result(msh);
=======
  Vector3D result(localmesh);
>>>>>>> 492a11d1
  result.x = (DDY(vco.z, outloc_x) - DDZ(vco.y, outloc_x))/metric->J;
  result.y = (DDZ(vco.x, outloc_y) - DDX(vco.z, outloc_y))/metric->J;
  result.z = (DDX(vco.y, outloc_z) - DDY(vco.x, outloc_z))/metric->J;

  // Coordinate torsion
  result.z -= metric->ShiftTorsion*vco.z / metric->J;

  result.covariant = false; // result is contravariant

  return result;
}

const Vector3D Curl(const Vector3D &v, CELL_LOC outloc) {
  if(outloc == CELL_VSHIFT)
    return Curl(v, CELL_XLOW, CELL_YLOW, CELL_ZLOW);
  
  return Curl(v, outloc, outloc, outloc);
}

/**************************************************************************
 * Upwinding operators
 **************************************************************************/

const Field2D V_dot_Grad(const Vector2D &v, const Field2D &f) {
  Field2D result(f.getMesh());
<<<<<<< HEAD
  
=======

>>>>>>> 492a11d1
  TRACE("V_dot_Grad( Vector2D , Field2D )");

  // Get contravariant components of v
  Vector2D vcn = v;
  vcn.toContravariant();

  result = VDDX(vcn.x, f) + VDDY(vcn.y, f) + VDDZ(vcn.z, f);

  return result;
}

const Field3D V_dot_Grad(const Vector2D &v, const Field3D &f) {
  Field3D result(f.getMesh());
<<<<<<< HEAD
  
=======

>>>>>>> 492a11d1
  TRACE("V_dot_Grad( Vector2D , Field3D )");

  // Get contravariant components of v
  Vector2D vcn = v;
  vcn.toContravariant();

  result = VDDX(vcn.x, f) + VDDY(vcn.y, f) + VDDZ(vcn.z, f);

  return result;
}

const Field3D V_dot_Grad(const Vector3D &v, const Field2D &f) {
  Field3D result(f.getMesh());
<<<<<<< HEAD
  
=======

>>>>>>> 492a11d1
  TRACE("V_dot_Grad( Vector3D , Field2D )");

  // Get contravariant components of v
  Vector3D vcn = v;
  vcn.toContravariant();

  result = VDDX(vcn.x, f) + VDDY(vcn.y, f) + VDDZ(vcn.z, f);

  return result;
}

const Field3D V_dot_Grad(const Vector3D &v, const Field3D &f) {
  Field3D result(f.getMesh());
<<<<<<< HEAD
  
=======

>>>>>>> 492a11d1
  TRACE("V_dot_Grad( Vector3D , Field3D )");

  // Get contravariant components of v
  Vector3D vcn = v;
  vcn.toContravariant();
  
  result = VDDX(vcn.x, f) + VDDY(vcn.y, f) + VDDZ(vcn.z, f);

  return result;
}

const Vector2D V_dot_Grad(const Vector2D &v, const Vector2D &a) {
  TRACE("V_dot_Grad( Vector2D , Vector2D )");

<<<<<<< HEAD
  Mesh * msh = v.x.getMesh();
  Vector2D result(msh);

  Coordinates *metric = msh->coordinates();
=======
  Mesh *localmesh = v.x.getMesh();
  Vector2D result(localmesh);

  Coordinates *metric = localmesh->coordinates();
>>>>>>> 492a11d1

  Vector2D vcn = v;
  vcn.toContravariant();

  if(a.covariant) {
    
    result.x = VDDX(vcn.x, a.x) + VDDY(vcn.y, a.x) + VDDZ(vcn.z, a.x);
    result.x -= vcn.x*(metric->G1_11*a.x + metric->G2_11*a.y + metric->G3_11*a.z);
    result.x -= vcn.y*(metric->G1_12*a.x + metric->G2_12*a.y + metric->G3_12*a.z);
    result.x -= vcn.z*(metric->G1_13*a.x + metric->G2_13*a.y + metric->G3_13*a.z);

    result.y = VDDX(vcn.x, a.y) + VDDY(vcn.y, a.y) + VDDZ(vcn.z, a.y);
    result.y -= vcn.x*(metric->G1_12*a.x + metric->G2_12*a.y + metric->G3_12*a.z);
    result.y -= vcn.y*(metric->G1_22*a.x + metric->G2_22*a.y + metric->G3_22*a.z);
    result.y -= vcn.z*(metric->G1_23*a.x + metric->G2_23*a.y + metric->G3_23*a.z);

    result.z = VDDX(vcn.x, a.z) + VDDY(vcn.y, a.z) + VDDZ(vcn.z, a.z);
    result.z -= vcn.x*(metric->G1_13*a.x + metric->G2_13*a.y + metric->G3_13*a.z);
    result.z -= vcn.y*(metric->G1_23*a.x + metric->G2_23*a.y + metric->G3_23*a.z);
    result.z -= vcn.z*(metric->G1_33*a.x + metric->G2_33*a.y + metric->G3_33*a.z);

    result.covariant = true;
  }else {
    
    result.x = VDDX(vcn.x, a.x) + VDDY(vcn.y, a.x) + VDDZ(vcn.z, a.x);
    result.x += vcn.x*(metric->G1_11*a.x + metric->G1_12*a.y + metric->G1_13*a.z);
    result.x += vcn.y*(metric->G1_12*a.x + metric->G1_22*a.y + metric->G1_23*a.z);
    result.x += vcn.z*(metric->G1_13*a.x + metric->G1_23*a.y + metric->G1_33*a.z);

    result.y = VDDX(vcn.x, a.y) + VDDY(vcn.y, a.y) + VDDZ(vcn.z, a.y);
    result.y += vcn.x*(metric->G2_11*a.x + metric->G2_12*a.y + metric->G2_13*a.z);
    result.y += vcn.y*(metric->G2_12*a.x + metric->G2_22*a.y + metric->G2_23*a.z);
    result.y += vcn.z*(metric->G2_13*a.x + metric->G2_23*a.y + metric->G2_33*a.z);

    result.z = VDDX(vcn.x, a.z) + VDDY(vcn.y, a.z) + VDDZ(vcn.z, a.z);
    result.z += vcn.x*(metric->G3_11*a.x + metric->G3_12*a.y + metric->G3_13*a.z);
    result.z += vcn.y*(metric->G3_12*a.x + metric->G3_22*a.y + metric->G3_23*a.z);
    result.z += vcn.z*(metric->G3_13*a.x + metric->G3_23*a.y + metric->G3_33*a.z);

    result.covariant = false;
  }

  return result;
}

const Vector3D V_dot_Grad(const Vector2D &v, const Vector3D &a) {
<<<<<<< HEAD
  Mesh * msh = v.x.getMesh();
  Vector3D result(msh);

  TRACE("V_dot_Grad( Vector2D , Vector3D )");

  Coordinates *metric = msh->coordinates();
=======
  Mesh *localmesh = v.x.getMesh();
  Vector3D result(localmesh);

  TRACE("V_dot_Grad( Vector2D , Vector3D )");

  Coordinates *metric = localmesh->coordinates();
>>>>>>> 492a11d1

  Vector2D vcn = v;
  vcn.toContravariant();

  if(a.covariant) {
    result.x = VDDX(vcn.x, a.x) + VDDY(vcn.y, a.x) + VDDZ(vcn.z, a.x);
    result.x -= vcn.x*(metric->G1_11*a.x + metric->G2_11*a.y + metric->G3_11*a.z);
    result.x -= vcn.y*(metric->G1_12*a.x + metric->G2_12*a.y + metric->G3_12*a.z);
    result.x -= vcn.z*(metric->G1_13*a.x + metric->G2_13*a.y + metric->G3_13*a.z);

    result.y = VDDX(vcn.x, a.y) + VDDY(vcn.y, a.y) + VDDZ(vcn.z, a.y);
    result.y -= vcn.x*(metric->G1_12*a.x + metric->G2_12*a.y + metric->G3_12*a.z);
    result.y -= vcn.y*(metric->G1_22*a.x + metric->G2_22*a.y + metric->G3_22*a.z);
    result.y -= vcn.z*(metric->G1_23*a.x + metric->G2_23*a.y + metric->G3_23*a.z);

    result.z = VDDX(vcn.x, a.z) + VDDY(vcn.y, a.z) + VDDZ(vcn.z, a.z);
    result.z -= vcn.x*(metric->G1_13*a.x + metric->G2_13*a.y + metric->G3_13*a.z);
    result.z -= vcn.y*(metric->G1_23*a.x + metric->G2_23*a.y + metric->G3_23*a.z);
    result.z -= vcn.z*(metric->G1_33*a.x + metric->G2_33*a.y + metric->G3_33*a.z);

    result.covariant = true;
  }else {
    result.x = VDDX(vcn.x, a.x) + VDDY(vcn.y, a.x) + VDDZ(vcn.z, a.x);
    result.x += vcn.x*(metric->G1_11*a.x + metric->G1_12*a.y + metric->G1_13*a.z);
    result.x += vcn.y*(metric->G1_12*a.x + metric->G1_22*a.y + metric->G1_23*a.z);
    result.x += vcn.z*(metric->G1_13*a.x + metric->G1_23*a.y + metric->G1_33*a.z);

    result.y = VDDX(vcn.x, a.y) + VDDY(vcn.y, a.y) + VDDZ(vcn.z, a.y);
    result.y += vcn.x*(metric->G2_11*a.x + metric->G2_12*a.y + metric->G2_13*a.z);
    result.y += vcn.y*(metric->G2_12*a.x + metric->G2_22*a.y + metric->G2_23*a.z);
    result.y += vcn.z*(metric->G2_13*a.x + metric->G2_23*a.y + metric->G2_33*a.z);

    result.z = VDDX(vcn.x, a.z) + VDDY(vcn.y, a.z) + VDDZ(vcn.z, a.z);
    result.z += vcn.x*(metric->G3_11*a.x + metric->G3_12*a.y + metric->G3_13*a.z);
    result.z += vcn.y*(metric->G3_12*a.x + metric->G3_22*a.y + metric->G3_23*a.z);
    result.z += vcn.z*(metric->G3_13*a.x + metric->G3_23*a.y + metric->G3_33*a.z);

    result.covariant = false;
  }

  return result;
}

const Vector3D V_dot_Grad(const Vector3D &v, const Vector2D &a) {
<<<<<<< HEAD
  Mesh * msh = v.x.getMesh();
  Vector3D result(msh);
  
  TRACE("V_dot_Grad( Vector3D , Vector2D )");

  Coordinates *metric = msh->coordinates();
=======
  Mesh *localmesh = v.x.getMesh();
  Vector3D result(localmesh);

  TRACE("V_dot_Grad( Vector3D , Vector2D )");

  Coordinates *metric = localmesh->coordinates();
>>>>>>> 492a11d1

  Vector3D vcn = v;
  vcn.toContravariant();

  if(a.covariant) {
    result.x = VDDX(vcn.x, a.x) + VDDY(vcn.y, a.x) + VDDZ(vcn.z, a.x);
    result.x -= vcn.x*(metric->G1_11*a.x + metric->G2_11*a.y + metric->G3_11*a.z);
    result.x -= vcn.y*(metric->G1_12*a.x + metric->G2_12*a.y + metric->G3_12*a.z);
    result.x -= vcn.z*(metric->G1_13*a.x + metric->G2_13*a.y + metric->G3_13*a.z);

    result.y = VDDX(vcn.x, a.y) + VDDY(vcn.y, a.y) + VDDZ(vcn.z, a.y);
    result.y -= vcn.x*(metric->G1_12*a.x + metric->G2_12*a.y + metric->G3_12*a.z);
    result.y -= vcn.y*(metric->G1_22*a.x + metric->G2_22*a.y + metric->G3_22*a.z);
    result.y -= vcn.z*(metric->G1_23*a.x + metric->G2_23*a.y + metric->G3_23*a.z);

    result.z = VDDX(vcn.x, a.z) + VDDY(vcn.y, a.z) + VDDZ(vcn.z, a.z);
    result.z -= vcn.x*(metric->G1_13*a.x + metric->G2_13*a.y + metric->G3_13*a.z);
    result.z -= vcn.y*(metric->G1_23*a.x + metric->G2_23*a.y + metric->G3_23*a.z);
    result.z -= vcn.z*(metric->G1_33*a.x + metric->G2_33*a.y + metric->G3_33*a.z);

    result.covariant = true;
  }else {
    result.x = VDDX(vcn.x, a.x) + VDDY(vcn.y, a.x) + VDDZ(vcn.z, a.x);
    result.x += vcn.x*(metric->G1_11*a.x + metric->G1_12*a.y + metric->G1_13*a.z);
    result.x += vcn.y*(metric->G1_12*a.x + metric->G1_22*a.y + metric->G1_23*a.z);
    result.x += vcn.z*(metric->G1_13*a.x + metric->G1_23*a.y + metric->G1_33*a.z);

    result.y = VDDX(vcn.x, a.y) + VDDY(vcn.y, a.y) + VDDZ(vcn.z, a.y);
    result.y += vcn.x*(metric->G2_11*a.x + metric->G2_12*a.y + metric->G2_13*a.z);
    result.y += vcn.y*(metric->G2_12*a.x + metric->G2_22*a.y + metric->G2_23*a.z);
    result.y += vcn.z*(metric->G2_13*a.x + metric->G2_23*a.y + metric->G2_33*a.z);

    result.z = VDDX(vcn.x, a.z) + VDDY(vcn.y, a.z) + VDDZ(vcn.z, a.z);
    result.z += vcn.x*(metric->G3_11*a.x + metric->G3_12*a.y + metric->G3_13*a.z);
    result.z += vcn.y*(metric->G3_12*a.x + metric->G3_22*a.y + metric->G3_23*a.z);
    result.z += vcn.z*(metric->G3_13*a.x + metric->G3_23*a.y + metric->G3_33*a.z);

    result.covariant = false;
  }

  return result;
}

const Vector3D V_dot_Grad(const Vector3D &v, const Vector3D &a) {
<<<<<<< HEAD
  Mesh * msh = v.x.getMesh();
  Vector3D result(msh);

  TRACE("V_dot_Grad( Vector3D , Vector3D )");

  Coordinates *metric = msh->coordinates();
=======
  Mesh *localmesh = v.x.getMesh();
  Vector3D result(localmesh);

  TRACE("V_dot_Grad( Vector3D , Vector3D )");

  Coordinates *metric = localmesh->coordinates();
>>>>>>> 492a11d1

  Vector3D vcn = v;
  vcn.toContravariant();

  if(a.covariant) {
    result.x = VDDX(vcn.x, a.x) + VDDY(vcn.y, a.x) + VDDZ(vcn.z, a.x);
    result.x -= vcn.x*(metric->G1_11*a.x + metric->G2_11*a.y + metric->G3_11*a.z);
    result.x -= vcn.y*(metric->G1_12*a.x + metric->G2_12*a.y + metric->G3_12*a.z);
    result.x -= vcn.z*(metric->G1_13*a.x + metric->G2_13*a.y + metric->G3_13*a.z);

    result.y = VDDX(vcn.x, a.y) + VDDY(vcn.y, a.y) + VDDZ(vcn.z, a.y);
    result.y -= vcn.x*(metric->G1_12*a.x + metric->G2_12*a.y + metric->G3_12*a.z);
    result.y -= vcn.y*(metric->G1_22*a.x + metric->G2_22*a.y + metric->G3_22*a.z);
    result.y -= vcn.z*(metric->G1_23*a.x + metric->G2_23*a.y + metric->G3_23*a.z);

    result.z = VDDX(vcn.x, a.z) + VDDY(vcn.y, a.z) + VDDZ(vcn.z, a.z);
    result.z -= vcn.x*(metric->G1_13*a.x + metric->G2_13*a.y + metric->G3_13*a.z);
    result.z -= vcn.y*(metric->G1_23*a.x + metric->G2_23*a.y + metric->G3_23*a.z);
    result.z -= vcn.z*(metric->G1_33*a.x + metric->G2_33*a.y + metric->G3_33*a.z);

    result.covariant = true;
  }else {
    result.x = VDDX(vcn.x, a.x) + VDDY(vcn.y, a.x) + VDDZ(vcn.z, a.x);
    result.x += vcn.x*(metric->G1_11*a.x + metric->G1_12*a.y + metric->G1_13*a.z);
    result.x += vcn.y*(metric->G1_12*a.x + metric->G1_22*a.y + metric->G1_23*a.z);
    result.x += vcn.z*(metric->G1_13*a.x + metric->G1_23*a.y + metric->G1_33*a.z);

    result.y = VDDX(vcn.x, a.y) + VDDY(vcn.y, a.y) + VDDZ(vcn.z, a.y);
    result.y += vcn.x*(metric->G2_11*a.x + metric->G2_12*a.y + metric->G2_13*a.z);
    result.y += vcn.y*(metric->G2_12*a.x + metric->G2_22*a.y + metric->G2_23*a.z);
    result.y += vcn.z*(metric->G2_13*a.x + metric->G2_23*a.y + metric->G2_33*a.z);

    result.z = VDDX(vcn.x, a.z) + VDDY(vcn.y, a.z) + VDDZ(vcn.z, a.z);
    result.z += vcn.x*(metric->G3_11*a.x + metric->G3_12*a.y + metric->G3_13*a.z);
    result.z += vcn.y*(metric->G3_12*a.x + metric->G3_22*a.y + metric->G3_23*a.z);
    result.z += vcn.z*(metric->G3_13*a.x + metric->G3_23*a.y + metric->G3_33*a.z);

    result.covariant = false;
  }

  return result;
}

<|MERGE_RESOLUTION|>--- conflicted
+++ resolved
@@ -36,11 +36,7 @@
 
 const Vector2D Grad(const Field2D &f, CELL_LOC UNUSED(outloc)) {
   Vector2D result(f.getMesh());
-<<<<<<< HEAD
-  
-=======
-
->>>>>>> 492a11d1
+
   TRACE("Grad( Field2D )");
   
   result.x = DDX(f);
@@ -113,19 +109,11 @@
 const Field2D Div(const Vector2D &v, CELL_LOC UNUSED(outloc)) {
   TRACE("Div( Vector2D )");
 
-<<<<<<< HEAD
-  Mesh * msh = v.x.getMesh();
-  Field2D result(msh);
-  
-  Coordinates *metric = msh->coordinates();
-  
-=======
   Mesh *localmesh = v.x.getMesh();
   Field2D result(localmesh);
 
   Coordinates *metric = localmesh->coordinates();
 
->>>>>>> 492a11d1
   // get contravariant components of v
   Vector2D vcn = v;
   vcn.toContravariant();
@@ -141,17 +129,10 @@
 const Field3D Div(const Vector3D &v, CELL_LOC outloc) {
   TRACE("Div( Vector3D )");
 
-<<<<<<< HEAD
-  Mesh * msh = v.x.getMesh();
-  Field3D result(msh);
-
-  Coordinates *metric = msh->coordinates();
-=======
   Mesh *localmesh = v.x.getMesh();
   Field3D result(localmesh);
 
   Coordinates *metric = localmesh->coordinates();
->>>>>>> 492a11d1
 
   if(outloc == CELL_DEFAULT) 
     outloc = CELL_CENTRE;
@@ -175,26 +156,15 @@
 const Field2D Div(const Vector2D &v, const Field2D &f) {
   TRACE("Div( Vector2D, Field2D )");
 
-<<<<<<< HEAD
-  Mesh * msh = f.getMesh();
-  
-  Coordinates *metric = msh->coordinates();
-  
-=======
   Mesh *localmesh = f.getMesh();
 
   Coordinates *metric = localmesh->coordinates();
 
->>>>>>> 492a11d1
   // get contravariant components of v
   Vector2D vcn = v;
   vcn.toContravariant();
 
-<<<<<<< HEAD
-  Field2D result(msh);
-=======
   Field2D result(localmesh);
->>>>>>> 492a11d1
   result = FDDX(metric->J*vcn.x, f);
   result += FDDY(metric->J*vcn.y, f);
   result += FDDZ(metric->J*vcn.z, f);
@@ -206,19 +176,11 @@
 const Field3D Div(const Vector3D &v, const Field3D &f, DIFF_METHOD method, CELL_LOC outloc) {
   TRACE("Div( Vector3D, Field3D )");
 
-<<<<<<< HEAD
-  Mesh * msh = f.getMesh();
-  Field3D result(msh);
-  
-  Coordinates *metric = msh->coordinates();
-  
-=======
   Mesh *localmesh = f.getMesh();
   Field3D result(localmesh);
 
   Coordinates *metric = localmesh->coordinates();
 
->>>>>>> 492a11d1
   if(outloc == CELL_DEFAULT) 
     outloc = CELL_CENTRE;
 
@@ -250,25 +212,15 @@
 
   TRACE("Curl( Vector2D )");
 
-<<<<<<< HEAD
-  Mesh * msh = v.x.getMesh();
-  Coordinates *metric = msh->coordinates();
-  
-=======
-  Mesh *localmesh = v.x.getMesh();
-  Coordinates *metric = localmesh->coordinates();
-
->>>>>>> 492a11d1
+  Mesh *localmesh = v.x.getMesh();
+  Coordinates *metric = localmesh->coordinates();
+
   // Get covariant components of v
   Vector2D vco = v;
   vco.toCovariant();
 
   // get components (curl(v))^j
-<<<<<<< HEAD
-  Vector2D result(msh);
-=======
   Vector2D result(localmesh);
->>>>>>> 492a11d1
   result.x = (DDY(vco.z) - DDZ(vco.y))/metric->J;
   result.y = (DDZ(vco.x) - DDX(vco.z))/metric->J;
   result.z = (DDX(vco.y) - DDY(vco.x))/metric->J;
@@ -286,24 +238,15 @@
 
   TRACE("Curl( Vector3D )");
 
-<<<<<<< HEAD
-  Mesh * msh = v.x.getMesh();
-  Coordinates *metric = msh->coordinates();
-=======
-  Mesh *localmesh = v.x.getMesh();
-  Coordinates *metric = localmesh->coordinates();
->>>>>>> 492a11d1
+  Mesh *localmesh = v.x.getMesh();
+  Coordinates *metric = localmesh->coordinates();
 
   // Get covariant components of v
   Vector3D vco = v;
   vco.toCovariant();
 
   // get components (curl(v))^j
-<<<<<<< HEAD
-  Vector3D result(msh);
-=======
   Vector3D result(localmesh);
->>>>>>> 492a11d1
   result.x = (DDY(vco.z, outloc_x) - DDZ(vco.y, outloc_x))/metric->J;
   result.y = (DDZ(vco.x, outloc_y) - DDX(vco.z, outloc_y))/metric->J;
   result.z = (DDX(vco.y, outloc_z) - DDY(vco.x, outloc_z))/metric->J;
@@ -329,11 +272,7 @@
 
 const Field2D V_dot_Grad(const Vector2D &v, const Field2D &f) {
   Field2D result(f.getMesh());
-<<<<<<< HEAD
-  
-=======
-
->>>>>>> 492a11d1
+
   TRACE("V_dot_Grad( Vector2D , Field2D )");
 
   // Get contravariant components of v
@@ -347,11 +286,7 @@
 
 const Field3D V_dot_Grad(const Vector2D &v, const Field3D &f) {
   Field3D result(f.getMesh());
-<<<<<<< HEAD
-  
-=======
-
->>>>>>> 492a11d1
+
   TRACE("V_dot_Grad( Vector2D , Field3D )");
 
   // Get contravariant components of v
@@ -365,11 +300,7 @@
 
 const Field3D V_dot_Grad(const Vector3D &v, const Field2D &f) {
   Field3D result(f.getMesh());
-<<<<<<< HEAD
-  
-=======
-
->>>>>>> 492a11d1
+
   TRACE("V_dot_Grad( Vector3D , Field2D )");
 
   // Get contravariant components of v
@@ -383,11 +314,7 @@
 
 const Field3D V_dot_Grad(const Vector3D &v, const Field3D &f) {
   Field3D result(f.getMesh());
-<<<<<<< HEAD
-  
-=======
-
->>>>>>> 492a11d1
+
   TRACE("V_dot_Grad( Vector3D , Field3D )");
 
   // Get contravariant components of v
@@ -402,17 +329,10 @@
 const Vector2D V_dot_Grad(const Vector2D &v, const Vector2D &a) {
   TRACE("V_dot_Grad( Vector2D , Vector2D )");
 
-<<<<<<< HEAD
-  Mesh * msh = v.x.getMesh();
-  Vector2D result(msh);
-
-  Coordinates *metric = msh->coordinates();
-=======
   Mesh *localmesh = v.x.getMesh();
   Vector2D result(localmesh);
 
   Coordinates *metric = localmesh->coordinates();
->>>>>>> 492a11d1
 
   Vector2D vcn = v;
   vcn.toContravariant();
@@ -459,21 +379,12 @@
 }
 
 const Vector3D V_dot_Grad(const Vector2D &v, const Vector3D &a) {
-<<<<<<< HEAD
-  Mesh * msh = v.x.getMesh();
-  Vector3D result(msh);
+  Mesh *localmesh = v.x.getMesh();
+  Vector3D result(localmesh);
 
   TRACE("V_dot_Grad( Vector2D , Vector3D )");
 
-  Coordinates *metric = msh->coordinates();
-=======
-  Mesh *localmesh = v.x.getMesh();
-  Vector3D result(localmesh);
-
-  TRACE("V_dot_Grad( Vector2D , Vector3D )");
-
-  Coordinates *metric = localmesh->coordinates();
->>>>>>> 492a11d1
+  Coordinates *metric = localmesh->coordinates();
 
   Vector2D vcn = v;
   vcn.toContravariant();
@@ -518,21 +429,12 @@
 }
 
 const Vector3D V_dot_Grad(const Vector3D &v, const Vector2D &a) {
-<<<<<<< HEAD
-  Mesh * msh = v.x.getMesh();
-  Vector3D result(msh);
-  
+  Mesh *localmesh = v.x.getMesh();
+  Vector3D result(localmesh);
+
   TRACE("V_dot_Grad( Vector3D , Vector2D )");
 
-  Coordinates *metric = msh->coordinates();
-=======
-  Mesh *localmesh = v.x.getMesh();
-  Vector3D result(localmesh);
-
-  TRACE("V_dot_Grad( Vector3D , Vector2D )");
-
-  Coordinates *metric = localmesh->coordinates();
->>>>>>> 492a11d1
+  Coordinates *metric = localmesh->coordinates();
 
   Vector3D vcn = v;
   vcn.toContravariant();
@@ -577,21 +479,12 @@
 }
 
 const Vector3D V_dot_Grad(const Vector3D &v, const Vector3D &a) {
-<<<<<<< HEAD
-  Mesh * msh = v.x.getMesh();
-  Vector3D result(msh);
+  Mesh *localmesh = v.x.getMesh();
+  Vector3D result(localmesh);
 
   TRACE("V_dot_Grad( Vector3D , Vector3D )");
 
-  Coordinates *metric = msh->coordinates();
-=======
-  Mesh *localmesh = v.x.getMesh();
-  Vector3D result(localmesh);
-
-  TRACE("V_dot_Grad( Vector3D , Vector3D )");
-
-  Coordinates *metric = localmesh->coordinates();
->>>>>>> 492a11d1
+  Coordinates *metric = localmesh->coordinates();
 
   Vector3D vcn = v;
   vcn.toContravariant();
