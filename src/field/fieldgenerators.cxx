
#include "fieldgenerators.hxx"

#include <bout/constants.hxx>
#include <utils.hxx>

//////////////////////////////////////////////////////////

std::shared_ptr<FieldGenerator> FieldSin::clone(const list<std::shared_ptr<FieldGenerator> > args) {
  if(args.size() != 1) {
    throw ParseException("Incorrect number of arguments to sin function. Expecting 1, got %d", args.size());
  }

  return std::shared_ptr<FieldGenerator>( new FieldSin(args.front()));
}

BoutReal FieldSin::generate(double x, double y, double z, double t) {
  return sin(gen->generate(x,y,z,t));
}

std::shared_ptr<FieldGenerator> FieldCos::clone(const list<std::shared_ptr<FieldGenerator> > args) {
  if(args.size() != 1) {
    throw ParseException("Incorrect number of arguments to cos function. Expecting 1, got %d", args.size());
  }

  return std::shared_ptr<FieldGenerator>( new FieldCos(args.front()));
}

BoutReal FieldCos::generate(double x, double y, double z, double t) {
  return cos(gen->generate(x,y,z,t));
}

std::shared_ptr<FieldGenerator> FieldSinh::clone(const list<std::shared_ptr<FieldGenerator> > args) {
  if(args.size() != 1) {
    throw ParseException("Incorrect number of arguments to sinh function. Expecting 1, got %d", args.size());
  }

  return std::shared_ptr<FieldGenerator>( new FieldSinh(args.front()));
}

BoutReal FieldSinh::generate(double x, double y, double z, double t) {
  return sinh(gen->generate(x,y,z,t));
}

std::shared_ptr<FieldGenerator> FieldCosh::clone(const list<std::shared_ptr<FieldGenerator> > args) {
  if(args.size() != 1) {
    throw ParseException("Incorrect number of arguments to cosh function. Expecting 1, got %d", args.size());
  }

  return std::shared_ptr<FieldGenerator>( new FieldCosh(args.front()));
}

BoutReal FieldCosh::generate(double x, double y, double z, double t) {
  return cosh(gen->generate(x,y,z,t));
}

std::shared_ptr<FieldGenerator> FieldTanh::clone(const list<std::shared_ptr<FieldGenerator> > args) {
  if(args.size() != 1) {
    throw ParseException("Incorrect number of arguments to tanh function. Expecting 1, got ", args.size());
  }
  return std::shared_ptr<FieldGenerator>( new FieldTanh(args.front()));
}

BoutReal FieldTanh::generate(double x, double y, double z, double t) {
  return tanh(gen->generate(x,y,z,t));
}

std::shared_ptr<FieldGenerator> FieldGaussian::clone(const list<std::shared_ptr<FieldGenerator> > args) {
  if((args.size() < 1) || (args.size() > 2)) {
    throw ParseException("Incorrect number of arguments to gaussian function. Expecting 1 or 2, got ", args.size());
  }

  std::shared_ptr<FieldGenerator> xin = args.front();
  std::shared_ptr<FieldGenerator> sin;
  if(args.size() == 2) {
    sin = args.back(); // Optional second argument
  }else
    sin = std::shared_ptr<FieldGenerator>( new FieldValue(1.0));

  return std::shared_ptr<FieldGenerator>( new FieldGaussian(xin, sin));
}

BoutReal FieldGaussian::generate(double x, double y, double z, double t) {
  BoutReal sigma = s->generate(x,y,z,t);
  return exp(-SQ(X->generate(x,y,z,t)/sigma)/2.) / (sqrt(TWOPI) * sigma);
}

std::shared_ptr<FieldGenerator> FieldAbs::clone(const list<std::shared_ptr<FieldGenerator> > args) {
  if(args.size() != 1) {
    throw ParseException("Incorrect number of arguments to abs function. Expecting 1, got %d", args.size());
  }

  return std::shared_ptr<FieldGenerator>( new FieldAbs(args.front()));
}

BoutReal FieldAbs::generate(double x, double y, double z, double t) {
  return fabs(gen->generate(x,y,z,t));
}

std::shared_ptr<FieldGenerator> FieldSqrt::clone(const list<std::shared_ptr<FieldGenerator> > args) {
  if(args.size() != 1) {
    throw ParseException("Incorrect number of arguments to sqrt function. Expecting 1, got %d", args.size());
  }

  return std::shared_ptr<FieldGenerator>( new FieldSqrt(args.front()));
}

BoutReal FieldSqrt::generate(double x, double y, double z, double t) {
  return sqrt(gen->generate(x,y,z,t));
}

std::shared_ptr<FieldGenerator> FieldHeaviside::clone(const list<std::shared_ptr<FieldGenerator> > args) {
  if(args.size() != 1) {
    throw ParseException("Incorrect number of arguments to heaviside function. Expecting 1, got %d", args.size());
  }

  return std::shared_ptr<FieldGenerator>( new FieldHeaviside(args.front()));
}

BoutReal FieldHeaviside::generate(double x, double y, double z, double t) {
  return (gen->generate(x,y,z,t) > 0.0) ? 1.0 : 0.0;
}

std::shared_ptr<FieldGenerator> FieldErf::clone(const list<std::shared_ptr<FieldGenerator> > args) {
  if(args.size() != 1) {
    throw ParseException("Incorrect number of arguments to erf function. Expecting 1, got %d", args.size());
  }

  return std::shared_ptr<FieldGenerator>( new FieldErf(args.front()));
}

BoutReal FieldErf::generate(double x, double y, double z, double t) {
  return erf(gen->generate(x,y,z,t));
}

//////////////////////////////////////////////////////////
// Ballooning transform
// Use a truncated Ballooning transform to enforce periodicity in y and z

std::shared_ptr<FieldGenerator> FieldBallooning::clone(const list<std::shared_ptr<FieldGenerator> > args) {
  int n = ball_n;
  switch(args.size()) {
  case 2: {
    // Second optional argument is ball_n, an integer
    // This should probably warn if arg isn't constant
    n = ROUND( args.back()->generate(0,0,0,0) );
  } // Fall through
  case 1: {
    return std::shared_ptr<FieldGenerator>( new FieldBallooning(mesh, args.front(), n));
<<<<<<< HEAD
    break;
=======
>>>>>>> ac011388
  }
  };

  throw ParseException("ballooning function must have one or two arguments");
}

BoutReal FieldBallooning::generate(double x, double y, double z, double t) {
  if(!mesh)
    throw BoutException("ballooning function needs a valid mesh");
  if(ball_n < 1)
    throw BoutException("ballooning function ball_n less than 1");

  BoutReal ts; // Twist-shift angle

  // Need to find the nearest flux surface (x index)
  // This assumes that mesh->GlobalX is linear in x index
  BoutReal dx = (mesh->GlobalX(mesh->xend) - mesh->GlobalX(mesh->xstart)) /
    (mesh->xend - mesh->xstart);
  int jx = ROUND((x - mesh->GlobalX(0)) / dx);

  if(mesh->periodicY(jx, ts)) {
    // Start with the value at this point
    BoutReal value = arg->generate(x,y,z,t);

    for(int i=1; i<= ball_n; i++) {
      // y - i * 2pi
      value += arg->generate(x,y - i*TWOPI,z + i*ts*TWOPI/mesh->coordinates()->zlength(),t);

      // y + i * 2pi
      value += arg->generate(x,y + i*TWOPI,z - i*ts*TWOPI/mesh->coordinates()->zlength(),t);
    }
    return value;
  }

  // Open surfaces. Not sure what to do, so set to zero
  return 0.0;
}

////////////////////////////////////////////////////////////////

FieldMixmode::FieldMixmode(std::shared_ptr<FieldGenerator> a, BoutReal seed) : arg(a) {
  // Calculate the phases -PI to +PI
  // using genRand [0,1]

  for(int i=0;i<14;i++)
    phase[i] = PI * (2.*genRand(seed + i) - 1.);
}

std::shared_ptr<FieldGenerator> FieldMixmode::clone(const list<std::shared_ptr<FieldGenerator> > args) {
  BoutReal seed = 0.5;
  switch(args.size()) {
  case 2: {
    // Second optional argument is the seed, which should be a constant
    seed = args.back()->generate(0,0,0,0);
  } // Fall through
  case 1: {
    return std::shared_ptr<FieldGenerator>( new FieldMixmode(args.front(), seed));
  }
  };

  throw ParseException("mixmode function must have one or two arguments");
}

BoutReal FieldMixmode::generate(double x, double y, double z, double t) {
  BoutReal result = 0.0;

  // A mixture of mode numbers
  for(int i=0;i<14;i++) {
    // This produces a spectrum which is peaked around mode number 4
    result += ( 1./SQ(1. + abs(i - 4)) ) *
      cos(i * arg->generate(x,y,z,t) + phase[i]);
  }

  return result;
}

BoutReal FieldMixmode::genRand(BoutReal seed) {
  // Make sure seed is
  if(seed < 0.0)
    seed *= -1;

  // Round the seed to get the number of iterations
  int niter = 11 + (23 + ROUND(seed)) % 79;

  // Start x between 0 and 1 (exclusive)
  const BoutReal A = 0.01, B = 1.23456789;
  BoutReal x = (A + fmod(seed,B)) / (B + 2.*A);

  // Iterate logistic map
  for(int i=0;i!=niter;++i)
    x = 3.99 * x * (1. - x);

  return x;
}

//////////////////////////////////////////////////////////
// TanhHat
std::shared_ptr<FieldGenerator> FieldTanhHat::clone(const list<std::shared_ptr<FieldGenerator> > args) {
  if(args.size() != 4) {
    throw ParseException("Incorrect number of arguments to TanhHat function. Expecting 4, got %d", args.size());
  }

  // As lists are not meant to be indexed, we may use an iterator to get the
  // input arguments instead
  // Create the iterator
  list<std::shared_ptr<FieldGenerator> >::const_iterator it = args.begin();
  // Assign the input arguments to the input of the constructor and advance the
  // iterator
  std::shared_ptr<FieldGenerator> xin = *it;
  std::advance(it, 1);
  std::shared_ptr<FieldGenerator> widthin = *it;
  std::advance(it, 1);
  std::shared_ptr<FieldGenerator> centerin = *it;
  std::advance(it, 1);
  std::shared_ptr<FieldGenerator> steepnessin = *it;

  // Call the constructor
  return std::shared_ptr<FieldGenerator>( new FieldTanhHat(xin, widthin, centerin, steepnessin));
}

BoutReal FieldTanhHat::generate(double x, double y, double z, double t) {
  // The following are constants
  BoutReal w = width    ->generate(0,0,0,0);
  BoutReal c = center   ->generate(0,0,0,0);
  BoutReal s = steepness->generate(0,0,0,0);
  return 0.5*(
                 tanh( s*(X->generate(x,y,z,t) - (c - 0.5*w)) )
               - tanh( s*(X->generate(x,y,z,t) - (c + 0.5*w)) )
             );
}<|MERGE_RESOLUTION|>--- conflicted
+++ resolved
@@ -147,10 +147,6 @@
   } // Fall through
   case 1: {
     return std::shared_ptr<FieldGenerator>( new FieldBallooning(mesh, args.front(), n));
-<<<<<<< HEAD
-    break;
-=======
->>>>>>> ac011388
   }
   };
 
