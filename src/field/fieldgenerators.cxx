--- conflicted
+++ resolved
@@ -292,19 +292,11 @@
     res += dy(i.x, y);
   }
   if (iy % 2) { // centered
-<<<<<<< HEAD
-    res -= dy[i] * .5;
-  } else {
-    // res+=dy[i];
-  }
-  // printf("%g %8g %4d %4d %6g\n",offset[i.x],y/2/PI*gny*2,i.y,iy,res);
-=======
     res += dy[i] * .5;
   } else {
     // res+=dy[i];
   }
   //printf("%g %8g %8g %4d %4d %6g\n",offset[i.x],y/2/PI*gny*2,y,i.y,iy,res);
->>>>>>> 0b42a355
   return res;
 }
 
@@ -378,11 +370,7 @@
   if (ix % 2) { // centered
     res -= dx[i] * .5;
   }
-<<<<<<< HEAD
-  printf("%g %8g %4d %4d %6g\n",offset[i.x],x/2/PI*gnx*2,i.x,ix,res);
-=======
   //printf("%g %8g %4d %4d %6g\n",offset[i.x],x/2/PI*gnx*2,i.x,ix,res);
->>>>>>> 0b42a355
   return res;
 }
 
