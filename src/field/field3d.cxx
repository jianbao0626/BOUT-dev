--- conflicted
+++ resolved
@@ -407,24 +407,6 @@
 }
 }
 
-<<<<<<< HEAD
-void Field3D::operator=(const bvalue &bv) {
-  SCOREP0();
-  TRACE("Field3D = bvalue");
-  
-  allocate();
-
-#if CHECK > 0
-  if(!finite(bv.val))
-    throw BoutException("Field3D: assignment from non-finite value at (%d,%d,%d)\n", 
-			bv.jx, bv.jy,bv.jz);
-#endif
-
-  operator()(bv.jx, bv.jy,bv.jz) = bv.val;
-}
-
-=======
->>>>>>> a5af842d
 Field3D & Field3D::operator=(const BoutReal val) {
   SCOREP0();
   TRACE("Field3D = BoutReal");
@@ -509,118 +491,6 @@
 F3D_UPDATE_REAL(*=,*);    // operator*= BoutReal
 F3D_UPDATE_REAL(/=,/);    // operator/= BoutReal
 
-<<<<<<< HEAD
-/***************************************************************
- *                         STENCILS
- ***************************************************************/
-
-void Field3D::setXStencil(stencil &fval, const bindex &bx, CELL_LOC loc) const {
-  SCOREP0();                                               
-  fval.jx = bx.jx;
-  fval.jy = bx.jy;
-  fval.jz = bx.jz;
-
-  ASSERT1(isAllocated());
-  
-  fval.c  = operator()(bx.jx,  bx.jy, bx.jz);
-  fval.p  = operator()(bx.jxp, bx.jy, bx.jz);
-  fval.m  = operator()(bx.jxm, bx.jy, bx.jz);
-  fval.pp = operator()(bx.jx2p, bx.jy, bx.jz);
-  fval.mm = operator()(bx.jx2m, bx.jy, bx.jz);
-
-  if(fieldmesh->StaggerGrids && (loc != CELL_DEFAULT) && (loc != location)) {
-    // Non-centred stencil
-
-    if((location == CELL_CENTRE) && (loc == CELL_XLOW)) {
-      // Producing a stencil centred around a lower X value
-      fval.pp = fval.p;
-      fval.p  = fval.c;
-      
-    }else if(location == CELL_XLOW) {
-      // Stencil centred around a cell centre
-      
-      fval.mm = fval.m;
-      fval.m  = fval.c;
-    }
-    // Shifted in one direction -> shift in another
-    // Could produce warning
-  }
-}
-
-void Field3D::setYStencil(stencil &fval, const bindex &bx, CELL_LOC loc) const
-{
-  SCOREP0();                                               
-  fval.jx = bx.jx;
-  fval.jy = bx.jy;
-  fval.jz = bx.jz;
-
-  ASSERT1(isAllocated());
-  
-  fval.c = (*this)(bx.jx,bx.jy,bx.jz);
-  fval.p = yup()(bx.jx,bx.jyp,bx.jz);
-  fval.m = ydown()(bx.jx,bx.jym,bx.jz);
-  if (yup_field == this && ydown_field == this){
-    fval.pp = (*this)(bx.jx,bx.jy2p,bx.jz);
-    fval.mm = (*this)(bx.jx,bx.jy2m,bx.jz);
-  } else {
-    fval.pp = nan("");
-    fval.mm = nan("");
-  }
-
-  if(fieldmesh->StaggerGrids && (loc != CELL_DEFAULT) && (loc != location)) {
-    // Non-centred stencil
-
-    if((location == CELL_CENTRE) && (loc == CELL_YLOW)) {
-      // Producing a stencil centred around a lower Y value
-      fval.pp = fval.p;
-      fval.p  = fval.c;
-    }else if(location == CELL_YLOW) {
-      // Stencil centred around a cell centre
-      
-      fval.mm = fval.m;
-      fval.m  = fval.c;
-    }
-    // Shifted in one direction -> shift in another
-    // Could produce warning
-  }
-}
-
-void Field3D::setZStencil(stencil &fval, const bindex &bx, CELL_LOC loc) const {
-  SCOREP0();                                               
-  fval.jx = bx.jx;
-  fval.jy = bx.jy;
-  fval.jz = bx.jz;
-
-  ASSERT1(isAllocated());
-
-  fval.c = operator()(bx.jx,bx.jy,bx.jz);
-
-  fval.p = operator()(bx.jx,bx.jy,bx.jzp);
-  fval.m = operator()(bx.jx,bx.jy,bx.jzm);
-  fval.pp = operator()(bx.jx,bx.jy,bx.jz2p);
-  fval.mm = operator()(bx.jx,bx.jy,bx.jz2m);
-
-  if(fieldmesh->StaggerGrids && (loc != CELL_DEFAULT) && (loc != location)) {
-    // Non-centred stencil
-
-    if((location == CELL_CENTRE) && (loc == CELL_ZLOW)) {
-      // Producing a stencil centred around a lower Z value
-      fval.pp = fval.p;
-      fval.p  = fval.c;
-      
-    }else if(location == CELL_ZLOW) {
-      // Stencil centred around a cell centre
-      
-      fval.mm = fval.m;
-      fval.m  = fval.c;
-    }
-    // Shifted in one direction -> shift in another
-    // Could produce warning
-  }
-}
-
-=======
->>>>>>> a5af842d
 ///////////////////// BOUNDARY CONDITIONS //////////////////
 
 void Field3D::setBackground(const Field2D &f2d) {
@@ -902,22 +772,15 @@
  ***************************************************************/
 
 
-<<<<<<< HEAD
-const Field3D operator-(const Field3D &f) {
+Field3D operator-(const Field3D &f) {
   SCOREP0();                                               
-=======
-Field3D operator-(const Field3D &f) {
->>>>>>> a5af842d
   return -1.0*f;
 }
 
 #define F3D_OP_FPERP(op)                     	                          \
-<<<<<<< HEAD
   const FieldPerp operator op(const Field3D &lhs, const FieldPerp &rhs) { \
+  FieldPerp operator op(const Field3D &lhs, const FieldPerp &rhs) { \
     SCOREP0();                                               \
-=======
-  FieldPerp operator op(const Field3D &lhs, const FieldPerp &rhs) { \
->>>>>>> a5af842d
     FieldPerp result;                                                     \
     result.allocate();                                                    \
     result.setIndex(rhs.getIndex());                                      \
@@ -932,12 +795,9 @@
 F3D_OP_FPERP(*);
 
 #define F3D_OP_FIELD(op, ftype)                                     \
-<<<<<<< HEAD
   const Field3D operator op(const Field3D &lhs, const ftype &rhs) { \
+  Field3D operator op(const Field3D &lhs, const ftype &rhs) { \
     SCOREP0();                                               \
-=======
-  Field3D operator op(const Field3D &lhs, const ftype &rhs) { \
->>>>>>> a5af842d
     Field3D result;                                                 \
     result.allocate();                                              \
     _Pragma("omp parallel")                                         \
@@ -961,12 +821,8 @@
 F3D_OP_FIELD(/, Field2D);   // Field3D / Field2D
 
 #define F3D_OP_REAL(op)                                         \
-<<<<<<< HEAD
-  const Field3D operator op(const Field3D &lhs, BoutReal rhs) { \
+  Field3D operator op(const Field3D &lhs, BoutReal rhs) { \
     SCOREP0();                                               \
-=======
-  Field3D operator op(const Field3D &lhs, BoutReal rhs) { \
->>>>>>> a5af842d
     Field3D result;                                             \
     result.allocate();                                          \
     _Pragma("omp parallel")                                     \
@@ -985,12 +841,8 @@
 F3D_OP_REAL(/); // Field3D / BoutReal
 
 #define REAL_OP_F3D(op)                                         \
-<<<<<<< HEAD
-  const Field3D operator op(BoutReal lhs, const Field3D &rhs) { \
+  Field3D operator op(BoutReal lhs, const Field3D &rhs) { \
     SCOREP0();                                               \
-=======
-  Field3D operator op(BoutReal lhs, const Field3D &rhs) { \
->>>>>>> a5af842d
     Field3D result;                                             \
     result.allocate();                                          \
     _Pragma("omp parallel")                                     \
@@ -1168,7 +1020,7 @@
 /////////////////////////////////////////////////////////////////////
 // Friend functions
 
-<<<<<<< HEAD
+///<<<<<<< HEAD
 #define F3D_FUNC(name, func)                               \
   const Field3D name(const Field3D &f) {                   \
     SCOREP0();                                             \
@@ -1188,24 +1040,24 @@
     }                                                      \
     result.setLocation(f.getLocation());                   \
     return result;                                         \
-=======
-#define F3D_FUNC(name, func)                                                             \
-  const Field3D name(const Field3D &f) {                                                 \
-    TRACE(#name "(Field3D)");                                                            \
-    /* Check if the input is allocated */                                                \
-    ASSERT1(f.isAllocated());                                                            \
-    /* Define and allocate the output result */                                          \
-    Field3D result(f.getMesh());                                                         \
-    result.allocate();                                                                   \
-    /* Loop over domain */                                                               \
-    for (const auto &d : result) {                                                       \
-      result[d] = func(f[d]);                                                            \
-      /* If checking is set to 3 or higher, test result */                               \
-      ASSERT3(finite(result[d]));                                                        \
-    }                                                                                    \
-    result.setLocation(f.getLocation());                                                 \
-    return result;                                                                       \
->>>>>>> a5af842d
+///=======
+///#define F3D_FUNC(name, func)                                                             \
+///  const Field3D name(const Field3D &f) {                                                 \
+///    TRACE(#name "(Field3D)");                                                            \
+///    /* Check if the input is allocated */                                                \
+///    ASSERT1(f.isAllocated());                                                            \
+///    /* Define and allocate the output result */                                          \
+///    Field3D result(f.getMesh());                                                         \
+///    result.allocate();                                                                   \
+///    /* Loop over domain */                                                               \
+///    for (const auto &d : result) {                                                       \
+///      result[d] = func(f[d]);                                                            \
+///      /* If checking is set to 3 or higher, test result */                               \
+///      ASSERT3(finite(result[d]));                                                        \
+///    }                                                                                    \
+///    result.setLocation(f.getLocation());                                                 \
+///    return result;                                                                       \
+///>>>>>>> a5af842d93f6ebee41e18aef9c4618c03999398e
   }
 
 F3D_FUNC(sqrt, ::sqrt);
