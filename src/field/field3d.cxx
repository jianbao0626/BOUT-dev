--- conflicted
+++ resolved
@@ -383,60 +383,6 @@
   return *this;
 }
 
-<<<<<<< HEAD
-=======
-/////////////////////////////////////////////////////////////////////
-
-#define F3D_UPDATE_FIELD(op,bop,ftype)                       \
-  Field3D & Field3D::operator op(const ftype &rhs) {         \
-    TRACE("Field3D: %s %s", #op, #ftype);           \
-    checkData(rhs) ;                                         \
-    checkData(*this);                                        \
-    if(data.unique()) {                                      \
-      /* This is the only reference to this data */          \
-      for(auto i : (*this))                                  \
-        (*this)[i] op rhs[i];                                \
-    }else {                                                  \
-      /* Shared data */                                      \
-      (*this) = (*this) bop rhs;                             \
-    }                                                        \
-    return *this;                                            \
-  }
-
-F3D_UPDATE_FIELD(+=, +, Field3D);    // operator+= Field3D
-F3D_UPDATE_FIELD(-=, -, Field3D);    // operator-= Field3D
-F3D_UPDATE_FIELD(*=, *, Field3D);    // operator*= Field3D
-F3D_UPDATE_FIELD(/=, /, Field3D);    // operator/= Field3D
-
-F3D_UPDATE_FIELD(+=, +, Field2D);    // operator+= Field2D
-F3D_UPDATE_FIELD(-=, -, Field2D);    // operator-= Field2D
-F3D_UPDATE_FIELD(*=, *, Field2D);    // operator*= Field2D
-F3D_UPDATE_FIELD(/=, /, Field2D);    // operator/= Field2D
-
-#define F3D_UPDATE_REAL(op,bop)                              \
-  Field3D & Field3D::operator op(BoutReal rhs) {      \
-    TRACE("Field3D: %s Field3D", #op);              \
-    if(!finite(rhs))                                         \
-      throw BoutException("Field3D: %s operator passed non-finite BoutReal number", #op); \
-    checkData(*this);                                        \
-                                                             \
-    if(data.unique()) {                                      \
-      /* This is the only reference to this data */          \
-      for(auto i : (*this))                                  \
-        (*this)[i] op rhs;                                   \
-    }else {                                                  \
-      /* Need to put result in a new block */                \
-      (*this) = (*this) bop rhs;                             \
-    }                                                        \
-    return *this;                                            \
-  }
-
-F3D_UPDATE_REAL(+=,+);    // operator+= BoutReal
-F3D_UPDATE_REAL(-=,-);    // operator-= BoutReal
-F3D_UPDATE_REAL(*=,*);    // operator*= BoutReal
-F3D_UPDATE_REAL(/=,/);    // operator/= BoutReal
-
->>>>>>> d867478b
 /***************************************************************
  *                         STENCILS
  ***************************************************************/
@@ -1117,13 +1063,9 @@
   return result;
 }
 
-<<<<<<< HEAD
 BoutReal min(const Field3D &f, bool allpe, REGION rgn) {
-=======
-BoutReal min(const Field3D &f, bool allpe) {
   TRACE("Field3D::Min() %s",allpe? "over all PEs" : "");
 
->>>>>>> d867478b
 #ifdef CHECK
   if(!f.isAllocated())
     throw BoutException("Field3D: min() method on empty data");
@@ -1144,14 +1086,10 @@
   return result;
 }
 
-<<<<<<< HEAD
 BoutReal max(const Field3D &f, bool allpe, REGION rgn) {
-=======
-BoutReal max(const Field3D &f, bool allpe) {
   TRACE("Field3D::Max() %s",allpe? "over all PEs" : "");
 
->>>>>>> d867478b
-#ifdef CHECK
+#ifdef CHECK > 1
   if(!f.isAllocated())
     throw BoutException("Field3D: max() method on empty data");
 #endif
