/**************************************************************************
 * Perpendicular Laplacian inversion. Serial code using FFT
 * and tridiagonal solver.
 *
 **************************************************************************
 * Copyright 2010 B.D.Dudson, S.Farley, M.V.Umansky, X.Q.Xu
 *
 * Contact: Ben Dudson, bd512@york.ac.uk
 *
 * This file is part of BOUT++.
 *
 * BOUT++ is free software: you can redistribute it and/or modify
 * it under the terms of the GNU Lesser General Public License as published by
 * the Free Software Foundation, either version 3 of the License, or
 * (at your option) any later version.
 *
 * BOUT++ is distributed in the hope that it will be useful,
 * but WITHOUT ANY WARRANTY; without even the implied warranty of
 * MERCHANTABILITY or FITNESS FOR A PARTICULAR PURPOSE.  See the
 * GNU Lesser General Public License for more details.
 *
 * You should have received a copy of the GNU Lesser General Public License
 * along with BOUT++.  If not, see <http://www.gnu.org/licenses/>.
 *
 **************************************************************************/

#include "globals.hxx"
#include "serial_tri.hxx"

#include <boutexception.hxx>
#include <utils.hxx>
#include <fft.hxx>
#include <lapack_routines.hxx>
#include <bout/constants.hxx>
#include <bout/scorepwrapper.hxx>
#include <cmath>

#include <output.hxx>

LaplaceSerialTri::LaplaceSerialTri(Options *opt) : Laplacian(opt), A(0.0), C(1.0), D(1.0) {

  if(!mesh->firstX() || !mesh->lastX()) {
    throw BoutException("LaplaceSerialTri only works for mesh->NXPE = 1");
  }

  // Allocate memory

  int ncz = mesh->LocalNz;

  bk = matrix<dcomplex>(mesh->LocalNx, ncz/2 + 1);

  //Initialise bk to 0 as we only visit 0<= kz <= maxmode in solve
  for(int kz=maxmode+1; kz < ncz/2 + 1; kz++){
    for (int ix=0; ix<mesh->LocalNx; ix++){
      bk[ix][kz] = 0.0;
    }
  }

  xk = matrix<dcomplex>(mesh->LocalNx, ncz/2 + 1);

  //Initialise xk to 0 as we only visit 0<= kz <= maxmode in solve
  for(int kz=maxmode+1; kz < ncz/2 + 1; kz++){
    for (int ix=0; ix<mesh->LocalNx; ix++){
      xk[ix][kz] = 0.0;
    }
  }

}

LaplaceSerialTri::~LaplaceSerialTri() {
  free_matrix(bk);
  free_matrix(xk);
}

const FieldPerp LaplaceSerialTri::solve(const FieldPerp &b) {
  return solve(b,b);   // Call the solver below
}

/*!
 * Solve Ax=b for x given b
 *
 * This function will
 *      1. Take the fourier transform of the y-slice given in the input
 *      2. For each fourier mode
 *          a) Set up the tridiagonal matrix
 *          b) Call the solver which inverts the matrix Ax_mode = b_mode
 *      3. Collect all the modes in a 2D array
 *      4. Back transform the y-slice
 *
 * Input:
 * \param[in] b     A 2D variable that will be fourier decomposed, each fourier
 *                  mode of this variable is going to be the right hand side of
 *                  the equation Ax = b
 * \param[in] x0    Variable used to set BC (if the right flags are set, see
 *                  the user manual)
 *
 * \param[out] x    The inverted variable.
 */
const FieldPerp LaplaceSerialTri::solve(const FieldPerp &b, const FieldPerp &x0) {
<<<<<<< HEAD
  SCOREP0();
  FieldPerp x;
=======
  Mesh *mesh = b.getMesh();
  FieldPerp x(mesh);
>>>>>>> a5af842d
  x.allocate();

  Coordinates *coord = mesh->coordinates();

  int jy = b.getIndex();
  x.setIndex(jy);

  int ncz = mesh->LocalNz; // No of z pnts (counts from 1 to easily convert to kz)
  int ncx = mesh->LocalNx-1; // No of x pnts (counts from 0)

  // Setting the width of the boundary.
  // NOTE: The default is a width of 2 guard cells
  int inbndry = 2, outbndry=2;

  // If the flags to assign that only one guard cell should be used is set
  if (global_flags & INVERT_BOTH_BNDRY_ONE) {
    inbndry = outbndry = 1;
  }
  if (inner_boundary_flags & INVERT_BNDRY_ONE)
    inbndry = 1;
  if (outer_boundary_flags & INVERT_BNDRY_ONE)
    outbndry = 1;

  #pragma omp parallel for
  for (int ix = 0; ix < mesh->LocalNx; ix++) {
    /* This for loop will set the bk (initialized by the constructor)
     * bk is the z fourier modes of b in z
     * If the INVERT_SET flag is set (meaning that x0 will be used to set the
     * bounadry values),
     */
    if (((ix < inbndry) && (inner_boundary_flags & INVERT_SET)) ||
        ((ncx - ix < outbndry) && (outer_boundary_flags & INVERT_SET))) {
      // Use the values in x0 in the boundary

      // x0 is the input
      // bk is the output
      rfft(x0[ix], ncz, bk[ix]);

    } else {
      // b is the input
      // bk is the output
      rfft(b[ix], ncz, bk[ix]);
    }
  }

  /* Solve differential equation in x for each fourier mode
   * Note that only the non-degenerate fourier modes are being used (i.e. the
   * offset and all the modes up to the Nyquist frequency)
   */
<<<<<<< HEAD

#pragma omp parallel
  {
  dcomplex* xk1d;
  dcomplex* bk1d;
  dcomplex* avec;
  dcomplex* bvec;
  dcomplex* cvec;
  xk1d = new dcomplex[mesh->LocalNx];
  bk1d = new dcomplex[mesh->LocalNx];
  avec = new dcomplex[mesh->LocalNx];
  bvec = new dcomplex[mesh->LocalNx];
  cvec = new dcomplex[mesh->LocalNx];
#pragma omp for
  for(int kz=0;kz<=maxmode;kz++) {

    // set bk1d
    for(int ix=0;ix<=ncx;ix++) {
=======
  for (int kz = 0; kz <= maxmode; kz++) {
    
    // set bk1d
    for (int ix = 0; ix <= ncx; ix++) {
>>>>>>> a5af842d
      // Get bk of the current fourier mode
      bk1d[ix] = bk[ix][kz];
    }

    /* Set the matrix A used in the inversion of Ax=b
     * by calling tridagCoef and setting the BC
     *
     * Note that A, C and D in
     *
     * D*Laplace_perp(x) + (1/C)Grad_perp(C)*Grad_perp(x) + Ax = B
     *
     * has nothing to do with
     * avec - the lower diagonal of the tridiagonal matrix
     * bvec - the main diagonal
     * cvec - the upper diagonal
    */
    tridagMatrix(avec, bvec, cvec, bk1d, jy,
                 // wave number index
                 kz,
                 // wave number (different from kz only if we are taking a part
                 // of the z-domain [and not from 0 to 2*pi])
                 kz*2.0*PI/coord->zlength(),
                 global_flags, inner_boundary_flags, outer_boundary_flags,
                 &A, &C, &D);

    ///////// PERFORM INVERSION /////////
    if (!mesh->periodicX) {
      // Call tridiagonal solver
      tridag(avec, bvec, cvec, bk1d, xk1d, mesh->LocalNx);
    } else {
      // Periodic in X, so cyclic tridiagonal

      int xs = mesh->xstart;
      cyclic_tridag(avec + xs, bvec + xs, cvec + xs, bk1d + xs, xk1d + xs,
                    mesh->LocalNx - 2 * xs);

      // Copy boundary regions
      for (int ix = 0; ix < xs; ix++) {
        xk1d[ix] = xk1d[mesh->LocalNx - 2*xs + ix];
        xk1d[mesh->LocalNx - xs + ix] = xk1d[xs + ix];
      }
    }

    // If the global flag is set to INVERT_KX_ZERO
<<<<<<< HEAD
//    if((global_flags & INVERT_KX_ZERO) && (kz == 0)) {
//      dcomplex offset(0.0);
//      for(int ix=0;ix<=ncx;ix++)
//        offset += bk1d[ix];
//      offset /= static_cast<BoutReal>(ncx + 1);
//      for(int ix=0;ix<=ncx;ix++)
//        bk1d[ix] -= offset;
//    }
=======
    if ((global_flags & INVERT_KX_ZERO) && (kz == 0)) {
      dcomplex offset(0.0);
      for (int ix = mesh->xstart; ix <= mesh->xend; ix++) {
        offset += xk1d[ix];
      }
      offset /= static_cast<BoutReal>(mesh->xend - mesh->xstart + 1);
      for (int ix = mesh->xstart; ix <= mesh->xend; ix++) {
        xk1d[ix] -= offset;
      }
    }
>>>>>>> a5af842d

    // Store the solution xk for the current fourier mode in a 2D array
    for (int ix=0; ix<=ncx; ix++){
      xk[ix][kz]=xk1d[ix];
    }
  }
  delete[] bk1d;
  delete[] xk1d;
  delete[] avec;
  delete[] bvec;
  delete[] cvec;
}

#pragma omp parallel for
  // Done inversion, transform back
  for(int ix=0; ix<=ncx; ix++){

    if(global_flags & INVERT_ZERO_DC)
      xk[ix][0] = 0.0;

    irfft(xk[ix], ncz, x[ix]);

#if CHECK > 2
    for(int kz=0;kz<ncz;kz++)
      if(!finite(x(ix,kz)))
        throw BoutException("Non-finite at %d, %d, %d", ix, jy, kz);
#endif
  }

  return x; // Result of the inversion
}<|MERGE_RESOLUTION|>--- conflicted
+++ resolved
@@ -97,13 +97,9 @@
  * \param[out] x    The inverted variable.
  */
 const FieldPerp LaplaceSerialTri::solve(const FieldPerp &b, const FieldPerp &x0) {
-<<<<<<< HEAD
   SCOREP0();
-  FieldPerp x;
-=======
   Mesh *mesh = b.getMesh();
   FieldPerp x(mesh);
->>>>>>> a5af842d
   x.allocate();
 
   Coordinates *coord = mesh->coordinates();
@@ -153,7 +149,6 @@
    * Note that only the non-degenerate fourier modes are being used (i.e. the
    * offset and all the modes up to the Nyquist frequency)
    */
-<<<<<<< HEAD
 
 #pragma omp parallel
   {
@@ -168,16 +163,10 @@
   bvec = new dcomplex[mesh->LocalNx];
   cvec = new dcomplex[mesh->LocalNx];
 #pragma omp for
-  for(int kz=0;kz<=maxmode;kz++) {
-
-    // set bk1d
-    for(int ix=0;ix<=ncx;ix++) {
-=======
   for (int kz = 0; kz <= maxmode; kz++) {
     
     // set bk1d
     for (int ix = 0; ix <= ncx; ix++) {
->>>>>>> a5af842d
       // Get bk of the current fourier mode
       bk1d[ix] = bk[ix][kz];
     }
@@ -222,16 +211,6 @@
     }
 
     // If the global flag is set to INVERT_KX_ZERO
-<<<<<<< HEAD
-//    if((global_flags & INVERT_KX_ZERO) && (kz == 0)) {
-//      dcomplex offset(0.0);
-//      for(int ix=0;ix<=ncx;ix++)
-//        offset += bk1d[ix];
-//      offset /= static_cast<BoutReal>(ncx + 1);
-//      for(int ix=0;ix<=ncx;ix++)
-//        bk1d[ix] -= offset;
-//    }
-=======
     if ((global_flags & INVERT_KX_ZERO) && (kz == 0)) {
       dcomplex offset(0.0);
       for (int ix = mesh->xstart; ix <= mesh->xend; ix++) {
@@ -242,7 +221,6 @@
         xk1d[ix] -= offset;
       }
     }
->>>>>>> a5af842d
 
     // Store the solution xk for the current fourier mode in a 2D array
     for (int ix=0; ix<=ncx; ix++){
