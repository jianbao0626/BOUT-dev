--- conflicted
+++ resolved
@@ -101,13 +101,8 @@
 }
 
 const FieldPerp LaplaceCyclic::solve(const FieldPerp &rhs, const FieldPerp &x0) {
-<<<<<<< HEAD
-  Mesh * mesh = rhs.getMesh();
-  FieldPerp x(mesh);  // Result
-=======
   Mesh *mesh = rhs.getMesh();
   FieldPerp x(mesh); // Result
->>>>>>> fc87915e
   x.allocate();
 
   Coordinates *coord = mesh->coordinates();
