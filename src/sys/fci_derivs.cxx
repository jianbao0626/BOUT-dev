/**************************************************************************
 * Flux-coordinate Independent parallel derivatives
 *
 * A method for field-aligned parallel derivatives which does not require
 * flux-coordinates in the perpendicular direction. Instead, parallel
 * derivatives are taken by following the field line to the adjacent
 * perpendicular planes and interpolating the function onto the field
 * line end-points. The interpolated function can then be used in a
 * finite differencing scheme.
 *
 * IMPORTANT NOTE: The FCI approach requires that the toroidal coordinate
 * be identified with the "parallel" direction. Due to the set-up of
 * BOUT++'s grids, this means that z is now the poloidal coordinate,
 * while y is taken to be toroidal. This means it is probably not
 * possible to just swap in the FCI approach for the standard BOUT++
 * Grad_par operator.
 *
 **************************************************************************
 * Copyright 2014 B.D.Dudson, P. Hill
 *
 * Contact: Ben Dudson, bd512@york.ac.uk
 *
 * This file is part of BOUT++.
 *
 * BOUT++ is free software: you can redistribute it and/or modify
 * it under the terms of the GNU Lesser General Public License as published by
 * the Free Software Foundation, either version 3 of the License, or
 * (at your option) any later version.
 *
 * BOUT++ is distributed in the hope that it will be useful,
 * but WITHOUT ANY WARRANTY; without even the implied warranty of
 * MERCHANTABILITY or FITNESS FOR A PARTICULAR PURPOSE.  See the
 * GNU Lesser General Public License for more details.
 *
 * You should have received a copy of the GNU Lesser General Public License
 * along with BOUT++.  If not, see <http://www.gnu.org/licenses/>.
 *
 **************************************************************************/

#include <fci_boundary_region.hxx>
#include <fci_boundary_op.hxx>
#include <fci_derivs.hxx>
#include <derivs.hxx>
#include <msg_stack.hxx>
#include <bout/mesh.hxx>
#include <bout/assert.hxx>

#include <algorithm>

// Calculate all the coefficients needed for the spline interpolation
// dir MUST be either +1 or -1
FCIMap::FCIMap(Mesh& mesh, int dir, bool yperiodic, bool zperiodic) : dir(dir) {

  // Index arrays contain guard cells in order to get subscripts right
  i_corner = i3tensor(mesh.ngx, mesh.ngy, mesh.ngz-1);
  k_corner = i3tensor(mesh.ngx, mesh.ngy, mesh.ngz-1);
  // Ugly ugly code
  x_boundary.resize(mesh.ngx, std::vector<std::vector<bool> >
                    (mesh.ngy, std::vector<bool>
                     (mesh.ngz-1)));
  y_boundary.resize(mesh.ngx, std::vector<std::vector<bool> >
                    (mesh.ngy, std::vector<bool>
                     (mesh.ngz-1)));
  z_boundary.resize(mesh.ngx, std::vector<std::vector<bool> >
                    (mesh.ngy, std::vector<bool>
                     (mesh.ngz-1)));

  Field3D xt_prime, zt_prime;

  // Load the floating point indices from the grid file
  // Future, higher order parallel derivatives could require maps to +/-2 slices
  if (dir == +1) {
    mesh.get(xt_prime, "forward_xt_prime");
    mesh.get(zt_prime, "forward_zt_prime");
    boundary = new BoundaryRegionFCI("FCI_forward", BNDRY_FCI_FWD);
  } else if (dir == -1) {
    mesh.get(xt_prime, "backward_xt_prime");
    mesh.get(zt_prime, "backward_zt_prime");
    boundary = new BoundaryRegionFCI("FCI_backward", BNDRY_FCI_BKWD);
  } else {
    // Definitely shouldn't be called
    throw BoutException("FCIMap called with strange direction: %d. Only +/-1 currently supported.", dir);
  }

  // Allocate Field3D members
  y_prime.allocate();
  h00_x.allocate();
  h01_x.allocate();
  h10_x.allocate();
  h11_x.allocate();
  h00_z.allocate();
  h01_z.allocate();
  h10_z.allocate();
  h11_z.allocate();

  int ncz = mesh.ngz-1;
  BoutReal t_x, t_z, temp;

  Coordinates& coord = *(mesh.coordinates());

  for(int x=mesh.xstart;x<=mesh.xend;x++) {
<<<<<<< HEAD
	for(int y=mesh.ystart; y<=mesh.yend;y++) {
	  for(int z=0;z<ncz;z++) {

		// The integer part of xt_prime, zt_prime are the indices of the cell
		// containing the field line end-point
        i_corner[x][y][z] = (int)(xt_prime(x,y,z));

		// z is periodic, so make sure the z-index wraps around
		zt_prime(x,y,z) = zt_prime(x,y,z) - ncz * ( (int)(zt_prime(x,y,z) / ((BoutReal) ncz)) );

		if(zt_prime(x,y,z) < 0.0)
		  zt_prime(x,y,z) += ncz;

		k_corner[x][y][z] = (int)(zt_prime(x,y,z));

		// t_x, t_z are the normalised coordinates \in [0,1) within the cell
		// calculated by taking the remainder of the floating point index
		t_x = xt_prime(x,y,z) - (BoutReal)i_corner[x][y][z];
		t_z = zt_prime(x,y,z) - (BoutReal)k_corner[x][y][z];

		//----------------------------------------
		// Boundary stuff

		// Distances to intersections with boundaries
		BoutReal y_prime_x;
		BoutReal y_prime_y;
		BoutReal y_prime_z;

		// Field line leaves through x boundary
		if (xt_prime[x][y][z] < 0 ||
			xt_prime[x][y][z] > mesh.GlobalNx) {
		  x_boundary[x][y][z] = true;

		  BoutReal dx2 = coord.dx(x,y)/2.;
		  BoutReal dy = coord.dy(x,y);
		  y_prime_x =  dx2 * (dy / (t_x * coord.dx(x, y)));
		} else {
		  x_boundary[x][y][z] = false;
		}

		// Field line leaves through y boundary
		// Only add this point if the domain is NOT periodic in y
		if ((y + dir < mesh.ystart ||
			 y + dir > mesh.yend) && !yperiodic) {
		  y_boundary[x][y][z] = true;

		  y_prime_y =  coord.dy(x,y) / 2.;
		} else {
		  y_boundary[x][y][z] = false;
		}

		// Field line leaves through z boundary
		// Only add this point if the domain is NOT periodic in Z
		if ((zt_prime[x][y][z] < 0 ||
			 zt_prime[x][y][z] > ncz-1) && !zperiodic) {
		  z_boundary[x][y][z] = true;

		  BoutReal dz2 = coord.dz/2.;
		  BoutReal dy = coord.dy(x,y);
		  y_prime_z =  dz2 * (dy / (t_z * coord.dz));
		} else {
		  z_boundary[x][y][z] = false;
		}

		// If field line leaves the domain at this point, then add it
		// to the boundary
		if (x_boundary[x][y][z] || y_boundary[x][y][z] || z_boundary[x][y][z]) {
		  boundary->add_point(x, y, z);
		}

		// Find the closest intersection with a boundary - seven
		// possible regions field line could end up in
		// Temp variables for convenience
		bool x_b = x_boundary[x][y][z];
		bool y_b = y_boundary[x][y][z];
		bool z_b = z_boundary[x][y][z];
		BoutReal temp;
		if (x_b && !y_b && !z_b) {
		  // x
		  temp = y_prime_x;
		} else if (!x_b && y_b && !z_b) {
		  // y
		  temp = y_prime_y;
		} else if (!x_b && !y_b && z_b) {
		  // z
		  temp = y_prime_z;
		} else if (x_b && y_b && !z_b) {
		  // x & y
		  temp = std::min(y_prime_x, y_prime_y);
		} else if (!x_b && y_b && z_b) {
		  // y & z
		  temp = std::min(y_prime_y, y_prime_z);
		} else if (!x_b && !y_b && z_b) {
		  // z & x
		  temp = std::min(y_prime_x, y_prime_z);
		} else if (x_b && y_b && z_b) {
		  // x & y & z
		  temp = std::min(std::min(y_prime_x, y_prime_y), y_prime_z);
		} else {
		  // none
		  temp = 0;
		}
		y_prime.setData(x, y, z, &temp);

		//----------------------------------------

		// Check that t_x and t_z are in range
		if( (t_x < 0.0) || (t_x > 1.0) )
		  throw BoutException("t_x=%e out of range at (%d,%d,%d)", t_x, x,y,z);

		if( (t_z < 0.0) || (t_z > 1.0) )
		  throw BoutException("t_z=%e out of range at (%d,%d,%d)", t_z, x,y,z);

		// NOTE: A (small) hack to avoid one-sided differences
		if( i_corner[x][y][z] == mesh.xend ) {
		  i_corner[x][y][z] -= 1;
		  t_x = 1.0;
		}

		temp = 2.*t_x*t_x*t_x - 3.*t_x*t_x + 1.;
		h00_x.setData(x, y, z, &temp);
		temp = 2.*t_z*t_z*t_z - 3.*t_z*t_z + 1.;
		h00_z.setData(x, y, z, &temp);

		temp = -2.*t_x*t_x*t_x + 3.*t_x*t_x;
		h01_x.setData(x, y, z, &temp);
		temp = -2.*t_z*t_z*t_z + 3.*t_z*t_z;
		h01_z.setData(x, y, z, &temp);

		temp = t_x*(1.-t_x)*(1.-t_x);
		h10_x.setData(x, y, z, &temp);
		temp = t_z*(1.-t_z)*(1.-t_z);
		h10_z.setData(x, y, z, &temp);

		temp = t_x*t_x*t_x - t_x*t_x;
		h11_x.setData(x, y, z, &temp);
		temp = t_z*t_z*t_z - t_z*t_z;
		h11_z.setData(x, y, z, &temp);
	  }
	}
=======
    for(int y=mesh.ystart; y<=mesh.yend;y++) {
      for(int z=0;z<ncz;z++) {

        // The integer part of xt_prime, zt_prime are the indices of the cell
        // containing the field line end-point
        i_corner[x][y][z] = floor(xt_prime(x,y,z));

        // z is periodic, so make sure the z-index wraps around
        if (zperiodic) {
          zt_prime(x,y,z) = zt_prime(x,y,z) - ncz * ( (int)(zt_prime(x,y,z) / ((BoutReal) ncz)) );

          if (zt_prime(x,y,z) < 0.0)
            zt_prime(x,y,z) += ncz;
        }

        k_corner[x][y][z] = floor(zt_prime(x,y,z));

        // t_x, t_z are the normalised coordinates \in [0,1) within the cell
        // calculated by taking the remainder of the floating point index
        t_x = xt_prime(x,y,z) - (BoutReal)i_corner[x][y][z];
        t_z = zt_prime(x,y,z) - (BoutReal)k_corner[x][y][z];

        //----------------------------------------
        // Boundary stuff

        // Distances to intersections with boundaries
        BoutReal y_prime_x;
        BoutReal y_prime_y;
        BoutReal y_prime_z;

        // Field line leaves through x boundary
        if (xt_prime(x,y,z) < 0 ||
            xt_prime(x,y,z) >= mesh.GlobalNx - 1) {
          x_boundary[x][y][z] = true;

          BoutReal dx2 = mesh.dx(x,y)/2.;
          BoutReal dy = mesh.dy(x,y);
          y_prime_x =  dx2 * (dy / (t_x * mesh.dx(x, y)));
        } else {
          x_boundary[x][y][z] = false;
        }

        // Field line leaves through y boundary
        // Only add this point if the domain is NOT periodic in y
        if ((y + dir < 0 ||
             y + dir > mesh.GlobalNy - 1) && !yperiodic) {
          y_boundary[x][y][z] = true;

          y_prime_y =  mesh.dy(x,y) / 2.;
        } else {
          y_boundary[x][y][z] = false;
        }

        // Field line leaves through z boundary
        // Only add this point if the domain is NOT periodic in Z
        if ((zt_prime(x,y,z) < 0 ||
             zt_prime(x,y,z) > ncz-1) && !zperiodic) {
          z_boundary[x][y][z] = true;

          BoutReal dz2 = mesh.dz/2.;
          BoutReal dy = mesh.dy(x,y);
          y_prime_z =  dz2 * (dy / (t_z * mesh.dz));
        } else {
          z_boundary[x][y][z] = false;
        }

        // If field line leaves the domain at this point, then add it
        // to the boundary
        if (x_boundary[x][y][z] || y_boundary[x][y][z] || z_boundary[x][y][z]) {
          boundary->add_point(x, y, z);
        }

        // Find the closest intersection with a boundary - seven
        // possible regions field line could end up in
        // Temp variables for convenience
        bool x_b = x_boundary[x][y][z];
        bool y_b = y_boundary[x][y][z];
        bool z_b = z_boundary[x][y][z];
        BoutReal temp;
        if (x_b && !y_b && !z_b) {
          // x
          temp = y_prime_x;
        } else if (!x_b && y_b && !z_b) {
          // y
          temp = y_prime_y;
        } else if (!x_b && !y_b && z_b) {
          // z
          temp = y_prime_z;
        } else if (!x_b && y_b && z_b) {
          // y & z
          temp = std::min(y_prime_y, y_prime_z);
        } else if (x_b && !y_b && z_b) {
          // z & x
          temp = std::min(y_prime_x, y_prime_z);
        } else if (x_b && y_b && !z_b) {
          // x & y
          temp = std::min(y_prime_x, y_prime_y);
        } else if (x_b && y_b && z_b) {
          // x & y & z
          temp = std::min(std::min(y_prime_x, y_prime_y), y_prime_z);
        } else {
          // none
          temp = 0;
        }
        y_prime(x, y, z) = temp;

        //----------------------------------------

        // Check that t_x and t_z are in range
        if( (t_x < 0.0) || (t_x > 1.0) )
          throw BoutException("t_x=%e out of range at (%d,%d,%d)", t_x, x,y,z);

        if( (t_z < 0.0) || (t_z > 1.0) )
          throw BoutException("t_z=%e out of range at (%d,%d,%d)", t_z, x,y,z);

        // NOTE: A (small) hack to avoid one-sided differences
        if( i_corner[x][y][z] == mesh.xend ) {
          i_corner[x][y][z] -= 1;
          t_x = 1.0;
        }

        h00_x(x, y, z) = 2.*t_x*t_x*t_x - 3.*t_x*t_x + 1.;
        h00_z(x, y, z) = 2.*t_z*t_z*t_z - 3.*t_z*t_z + 1.;

        h01_x(x, y, z) = -2.*t_x*t_x*t_x + 3.*t_x*t_x;
        h01_z(x, y, z) = -2.*t_z*t_z*t_z + 3.*t_z*t_z;

        h10_x(x, y, z) = t_x*(1.-t_x)*(1.-t_x);
        h10_z(x, y, z) = t_z*(1.-t_z)*(1.-t_z);

        h11_x(x, y, z) = t_x*t_x*t_x - t_x*t_x;
        h11_z(x, y, z) = t_z*t_z*t_z - t_z*t_z;
      }
    }
>>>>>>> e73aa9ad
  }

}

/**
 * Return a reference to the appropriate yup/ydown field for this FCIMap
 *
 * @param f The field of interest
 *
 * @return A reference to either f.yup_field or f.ydown_field
 */
Field3D& FCIMap::f_next(Field3D &f) const {
  switch(dir) {
  case +1:
    return f.yup();
  case -1:
    return f.ydown();
  default:
    throw BoutException("Trying to determine f_next for FCIMap with strange direction: %d. Only +/-1 currently supported.", dir);
  }
}

/**
 * Use cubic Hermite splines to interpolate field f
 *
 * Use cubic Hermite splines to interpolate field f on the adjacent
 * toroidal slice. Spline coefficients and direction of slice are
 * stored in fcimap, and the interpolated field is stored in either
 * f.yup or f.ydown, according to the direction.
 *
 * @param f      The field to interpolate
 * @param fcimap Information on mapping field lines onto next slice
 */
void FCI::interpolate(Field3D &f, const FCIMap &fcimap) {

  if(!mesh.FCI)
    return; // Not using FCI method. Print error / warning?

  Field3D fx, fz, fxz;

  // Derivatives are used for tension and need to be on dimensionless
  // coordinates
  fx = mesh.indexDDX(f, CELL_DEFAULT, DIFF_DEFAULT);
  mesh.communicate(fx);
  fz = mesh.indexDDZ(f, CELL_DEFAULT, DIFF_DEFAULT, true);
  mesh.communicate(fz);
  fxz = mesh.indexDDX(fz, CELL_DEFAULT, DIFF_DEFAULT);
  mesh.communicate(fxz);

  Field3D& f_next = fcimap.f_next(f);
  f_next = 0;

  for(int x=mesh.xstart;x<=mesh.xend;x++) {
    for(int y=mesh.ystart; y<=mesh.yend;y++) {
      for(int z=0;z<mesh.ngz-1;z++) {

<<<<<<< HEAD
		// If this field line leaves the domain through the
		// x-boundary, or through the z-boundary and the domain is not
		// periodic, skip it
		if (fcimap.x_boundary[x][y][z] ||
            (fcimap.y_boundary[x][y][z] && !yperiodic) ||
            (fcimap.z_boundary[x][y][z] && !zperiodic)) continue;

		// Due to lack of guard cells in z-direction, we need to ensure z-index
		// wraps around
		int ncz = mesh.ngz-1;
		int z_mod = ((fcimap.k_corner[x][y][z] % ncz) + ncz) % ncz;
		int z_mod_p1 = (z_mod + 1) % ncz;

		// Interpolate f in X at Z
		BoutReal f_z = f(fcimap.i_corner[x][y][z], y + fcimap.dir, z_mod)*fcimap.h00_x(x,y,z)
		  + f(fcimap.i_corner[x][y][z]+1, y + fcimap.dir, z_mod)*fcimap.h01_x(x,y,z)
		  + fx( fcimap.i_corner[x][y][z], y + fcimap.dir, z_mod)*fcimap.h10_x(x,y,z)
		  + fx( fcimap.i_corner[x][y][z]+1, y + fcimap.dir, z_mod)*fcimap.h11_x(x,y,z);

		// Interpolate f in X at Z+1
		BoutReal f_zp1 = f( fcimap.i_corner[x][y][z], y + fcimap.dir, z_mod_p1)*fcimap.h00_x(x,y,z)
		  + f( fcimap.i_corner[x][y][z]+1, y + fcimap.dir, z_mod_p1)*fcimap.h01_x(x,y,z)
		  + fx( fcimap.i_corner[x][y][z], y + fcimap.dir, z_mod_p1)*fcimap.h10_x(x,y,z)
		  + fx( fcimap.i_corner[x][y][z]+1, y + fcimap.dir, z_mod_p1)*fcimap.h11_x(x,y,z);

		// Interpolate fz in X at Z
		BoutReal fz_z = fz(fcimap.i_corner[x][y][z], y + fcimap.dir, z_mod)*fcimap.h00_x(x,y,z)
		  + fz( fcimap.i_corner[x][y][z]+1, y + fcimap.dir, z_mod)*fcimap.h01_x(x,y,z)
		  + fxz(fcimap.i_corner[x][y][z], y + fcimap.dir, z_mod)*fcimap.h10_x(x,y,z)
		  + fxz(fcimap.i_corner[x][y][z]+1, y + fcimap.dir, z_mod)*fcimap.h11_x(x,y,z);

		// Interpolate fz in X at Z+1
		BoutReal fz_zp1 = fz(fcimap.i_corner[x][y][z], y + fcimap.dir, z_mod_p1)*fcimap.h00_x(x,y,z)
		  + fz( fcimap.i_corner[x][y][z]+1, y + fcimap.dir, z_mod_p1)*fcimap.h01_x(x,y,z)
		  + fxz(fcimap.i_corner[x][y][z], y + fcimap.dir, z_mod_p1)*fcimap.h10_x(x,y,z)
		  + fxz(fcimap.i_corner[x][y][z]+1, y + fcimap.dir, z_mod_p1)*fcimap.h11_x(x,y,z);

		// Interpolate in Z
		f_next(x,y + fcimap.dir,z) =
		  + f_z    * fcimap.h00_z(x,y,z)
		  + f_zp1  * fcimap.h01_z(x,y,z)
		  + fz_z   * fcimap.h10_z(x,y,z)
		  + fz_zp1 * fcimap.h11_z(x,y,z);
	  }
	}
=======
        // If this field line leaves the domain through the
        // x-boundary, or through the z-boundary and the domain is not
        // periodic, skip it
        if (fcimap.x_boundary[x][y][z] ||
            fcimap.y_boundary[x][y][z] ||
            fcimap.z_boundary[x][y][z]) continue;

        // Due to lack of guard cells in z-direction, we need to ensure z-index
        // wraps around
        int ncz = mesh.ngz-1;
        int z_mod = ((fcimap.k_corner[x][y][z] % ncz) + ncz) % ncz;
        int z_mod_p1 = (z_mod + 1) % ncz;

        // Interpolate f in X at Z
        BoutReal f_z = f(fcimap.i_corner[x][y][z], y + fcimap.dir, z_mod)*fcimap.h00_x(x,y,z)
          + f(fcimap.i_corner[x][y][z]+1, y + fcimap.dir, z_mod)*fcimap.h01_x(x,y,z)
          + fx( fcimap.i_corner[x][y][z], y + fcimap.dir, z_mod)*fcimap.h10_x(x,y,z)
          + fx( fcimap.i_corner[x][y][z]+1, y + fcimap.dir, z_mod)*fcimap.h11_x(x,y,z);

        // Interpolate f in X at Z+1
        BoutReal f_zp1 = f( fcimap.i_corner[x][y][z], y + fcimap.dir, z_mod_p1)*fcimap.h00_x(x,y,z)
          + f( fcimap.i_corner[x][y][z]+1, y + fcimap.dir, z_mod_p1)*fcimap.h01_x(x,y,z)
          + fx( fcimap.i_corner[x][y][z], y + fcimap.dir, z_mod_p1)*fcimap.h10_x(x,y,z)
          + fx( fcimap.i_corner[x][y][z]+1, y + fcimap.dir, z_mod_p1)*fcimap.h11_x(x,y,z);

        // Interpolate fz in X at Z
        BoutReal fz_z = fz(fcimap.i_corner[x][y][z], y + fcimap.dir, z_mod)*fcimap.h00_x(x,y,z)
          + fz( fcimap.i_corner[x][y][z]+1, y + fcimap.dir, z_mod)*fcimap.h01_x(x,y,z)
          + fxz(fcimap.i_corner[x][y][z], y + fcimap.dir, z_mod)*fcimap.h10_x(x,y,z)
          + fxz(fcimap.i_corner[x][y][z]+1, y + fcimap.dir, z_mod)*fcimap.h11_x(x,y,z);

        // Interpolate fz in X at Z+1
        BoutReal fz_zp1 = fz(fcimap.i_corner[x][y][z], y + fcimap.dir, z_mod_p1)*fcimap.h00_x(x,y,z)
          + fz( fcimap.i_corner[x][y][z]+1, y + fcimap.dir, z_mod_p1)*fcimap.h01_x(x,y,z)
          + fxz(fcimap.i_corner[x][y][z], y + fcimap.dir, z_mod_p1)*fcimap.h10_x(x,y,z)
          + fxz(fcimap.i_corner[x][y][z]+1, y + fcimap.dir, z_mod_p1)*fcimap.h11_x(x,y,z);

        // Interpolate in Z
        f_next(x,y + fcimap.dir,z) =
          + f_z    * fcimap.h00_z(x,y,z)
          + f_zp1  * fcimap.h01_z(x,y,z)
          + fz_z   * fcimap.h10_z(x,y,z)
          + fz_zp1 * fcimap.h11_z(x,y,z);
      }
    }
>>>>>>> e73aa9ad
  }
}

/*******************************************************************************
 * Grad_par
 * The parallel derivative along unperturbed B-field
 *
 * If keep is true, then don't throw away the interpolated field
 *******************************************************************************/
const Field3D FCI::Grad_par(Field3D &f) {

#ifdef CHECK
  int msg_pos = msg_stack.push("FCI::Grad_par( Field3D )");
#endif

  Field3D result;

  result.allocate();

  Field3D &yup = f.yup();
  Field3D &ydown = f.ydown();

  Coordinates *coord = mesh.coordinates();

  for (int x=mesh.xstart;x<=mesh.xend;++x) {
    for (int y=mesh.ystart;y<=mesh.yend;++y) {
      for (int z=0;z<mesh.ngz-1;++z) {
<<<<<<< HEAD
	result(x,y,z) = (yup(x,y+1,z) - ydown(x,y-1,z))/(2*coord->dy(x,y)*sqrt(coord->g_22(x,y)));
=======
        result(x,y,z) = (yup(x,y+1,z) - ydown(x,y-1,z))/(2*mesh.dy(x,y)*sqrt(mesh.g_22(x,y)));
>>>>>>> e73aa9ad
      }
    }
  }

#ifdef TRACK
  result.name = "FCI::Grad_par("+f.name+")";
#endif
#ifdef CHECK
  msg_stack.pop(msg_pos);
#endif

  return result;
}


/*******************************************************************************
 * Grad2_par2
 * second parallel derivative
 *
 * (b dot Grad)(b dot Grad)
 *
 * If keep is true, then don't throw away the interpolated field
 *******************************************************************************/
const Field3D FCI::Grad2_par2(Field3D &f) {

#ifdef CHECK
  int msg_pos = msg_stack.push("FCI::Grad2_par2( Field3D )");
#endif

  Field3D result;

  result.allocate();

  Coordinates *coord = mesh.coordinates();

  Field3D &yup = f.yup();
  Field3D &ydown = f.ydown();

  for (int x=mesh.xstart;x<=mesh.xend;++x) {
<<<<<<< HEAD
	for (int y=mesh.ystart;y<=mesh.yend;++y) {
	  for (int z=0;z<mesh.ngz-1;++z) {
		result(x,y,z) = (yup(x,y+1,z) - 2*f(x,y,z) + ydown(x,y-1,z))/(coord->dy(x,y) * coord->dy(x,y) * coord->g_22(x,y));
	  }
	}
=======
    for (int y=mesh.ystart;y<=mesh.yend;++y) {
      for (int z=0;z<mesh.ngz-1;++z) {
        result(x,y,z) = (yup(x,y+1,z) - 2*f(x,y,z) + ydown(x,y-1,z))/(mesh.dy(x,y) * mesh.dy(x,y) * mesh.g_22(x,y));
      }
    }
>>>>>>> e73aa9ad
  }
  
#ifdef TRACK
  result.name = "FCI::Grad2_par2("+f.name+")";
#endif
#ifdef CHECK
  msg_stack.pop(msg_pos);
#endif

  return result;
}

/*******************************************************************************
 * Div_par
 * parallel divergence operator B \partial_{||} (F/B)
 *
 * If keep is true, then don't throw away the interpolated field
 *******************************************************************************/
const Field3D FCI::Div_par(Field3D &f) {
#ifdef CHECK
  int msg_pos = msg_stack.push("FCI::Div_par( Field3D )");
#endif

  Coordinates *coord = mesh.coordinates();

  Field3D tmp = f/coord->Bxy;
  Field3D result = coord->Bxy*Grad_par(tmp);

#ifdef TRACK
  result.name = "FCI::Div_par("+f.name+")";
#endif
#ifdef CHECK
  msg_stack.pop(msg_pos);
#endif
  return result;
}

void FCI::applyBoundary(Field3D &f, BndryType bndry_type, FieldGenerator* upvalue, FieldGenerator* downvalue, BoutReal t) {

  BoundaryOpFCI* up_op;
  BoundaryOpFCI* down_op;

  switch(bndry_type) {
  case DIRICHLET:
    up_op = new BoundaryOpFCI_dirichlet(forward_map, upvalue);
    down_op = new BoundaryOpFCI_dirichlet(backward_map, downvalue);
    break;
  case NEUMANN:
    up_op = new BoundaryOpFCI_neumann(forward_map, upvalue);
    down_op = new BoundaryOpFCI_neumann(backward_map, downvalue);
    break;
  default:
    throw BoutException("Not a valid boundary type for FCI!");
  }

  up_op->apply(f, t);
  down_op->apply(f, t);

  delete up_op;
  delete down_op;

}

void FCI::applyBoundary(Field3D &f, BndryType bndry_type, FieldGenerator* upvalue, FieldGenerator* downvalue) {
  applyBoundary(f, bndry_type, upvalue, downvalue, 0);
}

void FCI::applyBoundary(Field3D &f, BndryType bndry_type, FieldGenerator* value, BoutReal t) {
  applyBoundary(f, bndry_type, value, value, t);
}

void FCI::applyBoundary(Field3D &f, BndryType bndry_type, FieldGenerator* value) {
  applyBoundary(f, bndry_type, value, value, 0);
}

void FCI::calcYUpDown(Field3D &f) {

  interpolate(f, forward_map);
  interpolate(f, backward_map);

}<|MERGE_RESOLUTION|>--- conflicted
+++ resolved
@@ -99,148 +99,6 @@
   Coordinates& coord = *(mesh.coordinates());
 
   for(int x=mesh.xstart;x<=mesh.xend;x++) {
-<<<<<<< HEAD
-	for(int y=mesh.ystart; y<=mesh.yend;y++) {
-	  for(int z=0;z<ncz;z++) {
-
-		// The integer part of xt_prime, zt_prime are the indices of the cell
-		// containing the field line end-point
-        i_corner[x][y][z] = (int)(xt_prime(x,y,z));
-
-		// z is periodic, so make sure the z-index wraps around
-		zt_prime(x,y,z) = zt_prime(x,y,z) - ncz * ( (int)(zt_prime(x,y,z) / ((BoutReal) ncz)) );
-
-		if(zt_prime(x,y,z) < 0.0)
-		  zt_prime(x,y,z) += ncz;
-
-		k_corner[x][y][z] = (int)(zt_prime(x,y,z));
-
-		// t_x, t_z are the normalised coordinates \in [0,1) within the cell
-		// calculated by taking the remainder of the floating point index
-		t_x = xt_prime(x,y,z) - (BoutReal)i_corner[x][y][z];
-		t_z = zt_prime(x,y,z) - (BoutReal)k_corner[x][y][z];
-
-		//----------------------------------------
-		// Boundary stuff
-
-		// Distances to intersections with boundaries
-		BoutReal y_prime_x;
-		BoutReal y_prime_y;
-		BoutReal y_prime_z;
-
-		// Field line leaves through x boundary
-		if (xt_prime[x][y][z] < 0 ||
-			xt_prime[x][y][z] > mesh.GlobalNx) {
-		  x_boundary[x][y][z] = true;
-
-		  BoutReal dx2 = coord.dx(x,y)/2.;
-		  BoutReal dy = coord.dy(x,y);
-		  y_prime_x =  dx2 * (dy / (t_x * coord.dx(x, y)));
-		} else {
-		  x_boundary[x][y][z] = false;
-		}
-
-		// Field line leaves through y boundary
-		// Only add this point if the domain is NOT periodic in y
-		if ((y + dir < mesh.ystart ||
-			 y + dir > mesh.yend) && !yperiodic) {
-		  y_boundary[x][y][z] = true;
-
-		  y_prime_y =  coord.dy(x,y) / 2.;
-		} else {
-		  y_boundary[x][y][z] = false;
-		}
-
-		// Field line leaves through z boundary
-		// Only add this point if the domain is NOT periodic in Z
-		if ((zt_prime[x][y][z] < 0 ||
-			 zt_prime[x][y][z] > ncz-1) && !zperiodic) {
-		  z_boundary[x][y][z] = true;
-
-		  BoutReal dz2 = coord.dz/2.;
-		  BoutReal dy = coord.dy(x,y);
-		  y_prime_z =  dz2 * (dy / (t_z * coord.dz));
-		} else {
-		  z_boundary[x][y][z] = false;
-		}
-
-		// If field line leaves the domain at this point, then add it
-		// to the boundary
-		if (x_boundary[x][y][z] || y_boundary[x][y][z] || z_boundary[x][y][z]) {
-		  boundary->add_point(x, y, z);
-		}
-
-		// Find the closest intersection with a boundary - seven
-		// possible regions field line could end up in
-		// Temp variables for convenience
-		bool x_b = x_boundary[x][y][z];
-		bool y_b = y_boundary[x][y][z];
-		bool z_b = z_boundary[x][y][z];
-		BoutReal temp;
-		if (x_b && !y_b && !z_b) {
-		  // x
-		  temp = y_prime_x;
-		} else if (!x_b && y_b && !z_b) {
-		  // y
-		  temp = y_prime_y;
-		} else if (!x_b && !y_b && z_b) {
-		  // z
-		  temp = y_prime_z;
-		} else if (x_b && y_b && !z_b) {
-		  // x & y
-		  temp = std::min(y_prime_x, y_prime_y);
-		} else if (!x_b && y_b && z_b) {
-		  // y & z
-		  temp = std::min(y_prime_y, y_prime_z);
-		} else if (!x_b && !y_b && z_b) {
-		  // z & x
-		  temp = std::min(y_prime_x, y_prime_z);
-		} else if (x_b && y_b && z_b) {
-		  // x & y & z
-		  temp = std::min(std::min(y_prime_x, y_prime_y), y_prime_z);
-		} else {
-		  // none
-		  temp = 0;
-		}
-		y_prime.setData(x, y, z, &temp);
-
-		//----------------------------------------
-
-		// Check that t_x and t_z are in range
-		if( (t_x < 0.0) || (t_x > 1.0) )
-		  throw BoutException("t_x=%e out of range at (%d,%d,%d)", t_x, x,y,z);
-
-		if( (t_z < 0.0) || (t_z > 1.0) )
-		  throw BoutException("t_z=%e out of range at (%d,%d,%d)", t_z, x,y,z);
-
-		// NOTE: A (small) hack to avoid one-sided differences
-		if( i_corner[x][y][z] == mesh.xend ) {
-		  i_corner[x][y][z] -= 1;
-		  t_x = 1.0;
-		}
-
-		temp = 2.*t_x*t_x*t_x - 3.*t_x*t_x + 1.;
-		h00_x.setData(x, y, z, &temp);
-		temp = 2.*t_z*t_z*t_z - 3.*t_z*t_z + 1.;
-		h00_z.setData(x, y, z, &temp);
-
-		temp = -2.*t_x*t_x*t_x + 3.*t_x*t_x;
-		h01_x.setData(x, y, z, &temp);
-		temp = -2.*t_z*t_z*t_z + 3.*t_z*t_z;
-		h01_z.setData(x, y, z, &temp);
-
-		temp = t_x*(1.-t_x)*(1.-t_x);
-		h10_x.setData(x, y, z, &temp);
-		temp = t_z*(1.-t_z)*(1.-t_z);
-		h10_z.setData(x, y, z, &temp);
-
-		temp = t_x*t_x*t_x - t_x*t_x;
-		h11_x.setData(x, y, z, &temp);
-		temp = t_z*t_z*t_z - t_z*t_z;
-		h11_z.setData(x, y, z, &temp);
-	  }
-	}
-=======
     for(int y=mesh.ystart; y<=mesh.yend;y++) {
       for(int z=0;z<ncz;z++) {
 
@@ -375,7 +233,6 @@
         h11_z(x, y, z) = t_z*t_z*t_z - t_z*t_z;
       }
     }
->>>>>>> e73aa9ad
   }
 
 }
@@ -432,53 +289,6 @@
     for(int y=mesh.ystart; y<=mesh.yend;y++) {
       for(int z=0;z<mesh.ngz-1;z++) {
 
-<<<<<<< HEAD
-		// If this field line leaves the domain through the
-		// x-boundary, or through the z-boundary and the domain is not
-		// periodic, skip it
-		if (fcimap.x_boundary[x][y][z] ||
-            (fcimap.y_boundary[x][y][z] && !yperiodic) ||
-            (fcimap.z_boundary[x][y][z] && !zperiodic)) continue;
-
-		// Due to lack of guard cells in z-direction, we need to ensure z-index
-		// wraps around
-		int ncz = mesh.ngz-1;
-		int z_mod = ((fcimap.k_corner[x][y][z] % ncz) + ncz) % ncz;
-		int z_mod_p1 = (z_mod + 1) % ncz;
-
-		// Interpolate f in X at Z
-		BoutReal f_z = f(fcimap.i_corner[x][y][z], y + fcimap.dir, z_mod)*fcimap.h00_x(x,y,z)
-		  + f(fcimap.i_corner[x][y][z]+1, y + fcimap.dir, z_mod)*fcimap.h01_x(x,y,z)
-		  + fx( fcimap.i_corner[x][y][z], y + fcimap.dir, z_mod)*fcimap.h10_x(x,y,z)
-		  + fx( fcimap.i_corner[x][y][z]+1, y + fcimap.dir, z_mod)*fcimap.h11_x(x,y,z);
-
-		// Interpolate f in X at Z+1
-		BoutReal f_zp1 = f( fcimap.i_corner[x][y][z], y + fcimap.dir, z_mod_p1)*fcimap.h00_x(x,y,z)
-		  + f( fcimap.i_corner[x][y][z]+1, y + fcimap.dir, z_mod_p1)*fcimap.h01_x(x,y,z)
-		  + fx( fcimap.i_corner[x][y][z], y + fcimap.dir, z_mod_p1)*fcimap.h10_x(x,y,z)
-		  + fx( fcimap.i_corner[x][y][z]+1, y + fcimap.dir, z_mod_p1)*fcimap.h11_x(x,y,z);
-
-		// Interpolate fz in X at Z
-		BoutReal fz_z = fz(fcimap.i_corner[x][y][z], y + fcimap.dir, z_mod)*fcimap.h00_x(x,y,z)
-		  + fz( fcimap.i_corner[x][y][z]+1, y + fcimap.dir, z_mod)*fcimap.h01_x(x,y,z)
-		  + fxz(fcimap.i_corner[x][y][z], y + fcimap.dir, z_mod)*fcimap.h10_x(x,y,z)
-		  + fxz(fcimap.i_corner[x][y][z]+1, y + fcimap.dir, z_mod)*fcimap.h11_x(x,y,z);
-
-		// Interpolate fz in X at Z+1
-		BoutReal fz_zp1 = fz(fcimap.i_corner[x][y][z], y + fcimap.dir, z_mod_p1)*fcimap.h00_x(x,y,z)
-		  + fz( fcimap.i_corner[x][y][z]+1, y + fcimap.dir, z_mod_p1)*fcimap.h01_x(x,y,z)
-		  + fxz(fcimap.i_corner[x][y][z], y + fcimap.dir, z_mod_p1)*fcimap.h10_x(x,y,z)
-		  + fxz(fcimap.i_corner[x][y][z]+1, y + fcimap.dir, z_mod_p1)*fcimap.h11_x(x,y,z);
-
-		// Interpolate in Z
-		f_next(x,y + fcimap.dir,z) =
-		  + f_z    * fcimap.h00_z(x,y,z)
-		  + f_zp1  * fcimap.h01_z(x,y,z)
-		  + fz_z   * fcimap.h10_z(x,y,z)
-		  + fz_zp1 * fcimap.h11_z(x,y,z);
-	  }
-	}
-=======
         // If this field line leaves the domain through the
         // x-boundary, or through the z-boundary and the domain is not
         // periodic, skip it
@@ -524,7 +334,6 @@
           + fz_zp1 * fcimap.h11_z(x,y,z);
       }
     }
->>>>>>> e73aa9ad
   }
 }
 
@@ -552,11 +361,7 @@
   for (int x=mesh.xstart;x<=mesh.xend;++x) {
     for (int y=mesh.ystart;y<=mesh.yend;++y) {
       for (int z=0;z<mesh.ngz-1;++z) {
-<<<<<<< HEAD
 	result(x,y,z) = (yup(x,y+1,z) - ydown(x,y-1,z))/(2*coord->dy(x,y)*sqrt(coord->g_22(x,y)));
-=======
-        result(x,y,z) = (yup(x,y+1,z) - ydown(x,y-1,z))/(2*mesh.dy(x,y)*sqrt(mesh.g_22(x,y)));
->>>>>>> e73aa9ad
       }
     }
   }
@@ -596,19 +401,11 @@
   Field3D &ydown = f.ydown();
 
   for (int x=mesh.xstart;x<=mesh.xend;++x) {
-<<<<<<< HEAD
 	for (int y=mesh.ystart;y<=mesh.yend;++y) {
 	  for (int z=0;z<mesh.ngz-1;++z) {
 		result(x,y,z) = (yup(x,y+1,z) - 2*f(x,y,z) + ydown(x,y-1,z))/(coord->dy(x,y) * coord->dy(x,y) * coord->g_22(x,y));
 	  }
 	}
-=======
-    for (int y=mesh.ystart;y<=mesh.yend;++y) {
-      for (int z=0;z<mesh.ngz-1;++z) {
-        result(x,y,z) = (yup(x,y+1,z) - 2*f(x,y,z) + ydown(x,y-1,z))/(mesh.dy(x,y) * mesh.dy(x,y) * mesh.g_22(x,y));
-      }
-    }
->>>>>>> e73aa9ad
   }
   
 #ifdef TRACK
