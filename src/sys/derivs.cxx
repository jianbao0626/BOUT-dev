/**************************************************************************
 * Basic derivative methods
 *
 *
 * Four kinds of differencing methods:
 *
 * 1. First derivative DD*
 *    Central differencing e.g. Div(f)
 *
 * 2. Second derivatives D2D*2
 *    Central differencing e.g. Delp2(f)
 *
 * 3. Upwinding VDD*
 *    Terms like v*Grad(f)
 *
 * 4. Flux methods FDD* (e.g. flux conserving, limiting)
 *    Div(v*f)
 *
 **************************************************************************
 * Copyright 2010 B.D.Dudson, S.Farley, M.V.Umansky, X.Q.Xu
 *
 * Contact: Ben Dudson, bd512@york.ac.uk
 *
 * This file is part of BOUT++.
 *
 * BOUT++ is free software: you can redistribute it and/or modify
 * it under the terms of the GNU Lesser General Public License as published by
 * the Free Software Foundation, either version 3 of the License, or
 * (at your option) any later version.
 *
 * BOUT++ is distributed in the hope that it will be useful,
 * but WITHOUT ANY WARRANTY; without even the implied warranty of
 * MERCHANTABILITY or FITNESS FOR A PARTICULAR PURPOSE.  See the
 * GNU Lesser General Public License for more details.
 *
 * You should have received a copy of the GNU Lesser General Public License
 * along with BOUT++.  If not, see <http://www.gnu.org/licenses/>.
 *
 **************************************************************************/

#include <globals.hxx>
#include <derivs.hxx>
#include <stencils.hxx>
#include <utils.hxx>
#include <fft.hxx>
#include <interpolation.hxx>
#include <bout/constants.hxx>
#include <msg_stack.hxx>

#include <cmath>
#include <string.h>
#include <stdlib.h>

#include <output.hxx>

/*******************************************************************************
 * First central derivatives
 *******************************************************************************/

////////////// X DERIVATIVE /////////////////

const Field3D DDX(const Field3D &f, CELL_LOC outloc, DIFF_METHOD method, REGION region) {
  Field3D result =  f.getMesh()->indexDDX(f,outloc, method, region);
  result /= f.getMesh()->coordinates()->dx;

  if(f.getMesh()->IncIntShear) {
    // Using BOUT-06 style shifting
    result += f.getMesh()->coordinates()->IntShiftTorsion * DDZ(f, outloc, region);
  }

  return result;
}

const Field2D DDX(const Field2D &f, CELL_LOC outloc, DIFF_METHOD method, REGION region) {
  return f.getMesh()->coordinates()->DDX(f, outloc, method, region);
}

////////////// Y DERIVATIVE /////////////////

const Field3D DDY(const Field3D &f, CELL_LOC outloc, DIFF_METHOD method, REGION region) {
  return f.getMesh()->indexDDY(f,outloc, method, region) / f.getMesh()->coordinates()->dy;
}

const Field2D DDY(const Field2D &f, CELL_LOC outloc, DIFF_METHOD method, REGION region) {
  return f.getMesh()->coordinates()->DDY(f, outloc, method, region);
}

////////////// Z DERIVATIVE /////////////////

const Field3D DDZ(const Field3D &f, CELL_LOC outloc, DIFF_METHOD method, REGION region) {
  return f.getMesh()->indexDDZ(f,outloc, method, region) / f.getMesh()->coordinates()->dz;
}

const Field2D DDZ(const Field2D &f, CELL_LOC outloc, DIFF_METHOD method, REGION region) {
  return Field2D(0.0, f.getMesh());
}

const Vector3D DDZ(const Vector3D &v, CELL_LOC outloc, DIFF_METHOD method, REGION region) {
  Vector3D result(v.x.getMesh());

  ASSERT2(v.x.getMesh()==v.y.getMesh());
  ASSERT2(v.x.getMesh()==v.z.getMesh());
  Coordinates *metric = v.x.getMesh()->coordinates();

  if(v.covariant){
    // From equation (2.6.32) in D'Haeseleer
    result.x = DDZ(v.x, outloc, method, region) - v.x*metric->G1_13 - v.y*metric->G2_13 - v.z*metric->G3_13;
    result.y = DDZ(v.y, outloc, method, region) - v.x*metric->G1_23 - v.y*metric->G2_23 - v.z*metric->G3_23;
    result.z = DDZ(v.z, outloc, method, region) - v.x*metric->G1_33 - v.y*metric->G2_33 - v.z*metric->G3_33;
    result.covariant = true;
  }
  else{
    // From equation (2.6.31) in D'Haeseleer
    result.x = DDZ(v.x, outloc, method, region) + v.x*metric->G1_13 + v.y*metric->G1_23 + v.z*metric->G1_33;
    result.y = DDZ(v.y, outloc, method, region) + v.x*metric->G2_13 + v.y*metric->G2_23 + v.z*metric->G2_33;
    result.z = DDZ(v.z, outloc, method, region) + v.x*metric->G3_13 + v.y*metric->G3_23 + v.z*metric->G3_33;
    result.covariant = false;
  }

  return result;
}

const Vector2D DDZ(const Vector2D &v, CELL_LOC outloc, DIFF_METHOD method, REGION region) {
  Vector2D result(v.x.getMesh());

  result.covariant = v.covariant;

  // Vector 2D is constant in the z direction
  // Gx_y3 contains z-derivatives (where G is the Christoffel symbol of the
  // second kind, and x and y in {1, 2, 3})
  result.x = 0.;
  result.y = 0.;
  result.z = 0.;

  return result;
}

/*******************************************************************************
 * 2nd derivative
 *******************************************************************************/

////////////// X DERIVATIVE /////////////////

const Field3D D2DX2(const Field3D &f, CELL_LOC outloc, DIFF_METHOD method, REGION region) {
  
  Field3D result = f.getMesh()->indexD2DX2(f, outloc, method, region) / SQ(f.getMesh()->coordinates()->dx);
  
  if(f.getMesh()->coordinates()->non_uniform) {
    // Correction for non-uniform f.getMesh()
    result += f.getMesh()->coordinates()->d1_dx * f.getMesh()->indexDDX(f, outloc, DIFF_DEFAULT, region)/f.getMesh()->coordinates()->dx;
  }

  return result;
}

const Field2D D2DX2(const Field2D &f, CELL_LOC outloc, DIFF_METHOD method, REGION region) {
  Field2D result = f.getMesh()->indexD2DX2(f, outloc, method, region) / SQ(f.getMesh()->coordinates()->dx);

  if(f.getMesh()->coordinates()->non_uniform) {
    // Correction for non-uniform f.getMesh()
    result += f.getMesh()->coordinates()->d1_dx * f.getMesh()->indexDDX(f, outloc, DIFF_DEFAULT, region) / f.getMesh()->coordinates()->dx;
  }

  return result;
}

////////////// Y DERIVATIVE /////////////////

<<<<<<< HEAD
const Field3D D2DY2(const Field3D &f, CELL_LOC outloc, DIFF_METHOD method) {

  if (outloc == CELL_DEFAULT){
    outloc = f.getLocation();
  }
=======
const Field3D D2DY2(const Field3D &f, CELL_LOC outloc, DIFF_METHOD method, REGION region) {
>>>>>>> 24480b24
  
  Field3D result = f.getMesh()->indexD2DY2(f, outloc, method, region) / SQ(f.getMesh()->coordinates()->dy);

  if(f.getMesh()->coordinates()->non_uniform) {
    // Correction for non-uniform f.getMesh()
    result += f.getMesh()->coordinates()->d1_dy * f.getMesh()->indexDDY(f, outloc, DIFF_DEFAULT, region) / f.getMesh()->coordinates()->dy;
  }

  return interp_to(result, outloc);
}

const Field2D D2DY2(const Field2D &f, CELL_LOC outloc, DIFF_METHOD method, REGION region) {
  Field2D result = f.getMesh()->indexD2DY2(f, outloc, method, region) / SQ(f.getMesh()->coordinates()->dy);
  if(f.getMesh()->coordinates()->non_uniform) {
    // Correction for non-uniform f.getMesh()
    result += f.getMesh()->coordinates()->d1_dy * f.getMesh()->indexDDY(f, outloc, DIFF_DEFAULT, region) / f.getMesh()->coordinates()->dy;
  }
  
  return result;
}

////////////// Z DERIVATIVE /////////////////

const Field3D D2DZ2(const Field3D &f, CELL_LOC outloc, DIFF_METHOD method, REGION region) {
  return f.getMesh()->indexD2DZ2(f, outloc, method, region) / SQ(f.getMesh()->coordinates()->dz);
}

const Field2D D2DZ2(const Field2D &f, CELL_LOC outloc, DIFF_METHOD method, REGION region) {
  return Field2D(0.0, f.getMesh());
}

/*******************************************************************************
 * Fourth derivatives
 *******************************************************************************/

const Field3D D4DX4(const Field3D &f, CELL_LOC outloc, DIFF_METHOD method, REGION region) {
  return f.getMesh()->indexD4DX4(f, outloc, method, region) / SQ(SQ(f.getMesh()->coordinates()->dx));
}

const Field2D D4DX4(const Field2D &f, CELL_LOC outloc, DIFF_METHOD method, REGION region) {
  return f.getMesh()->indexD4DX4(f, outloc, method, region) / SQ(SQ(f.getMesh()->coordinates()->dx));
}

const Field3D D4DY4(const Field3D &f, CELL_LOC outloc, DIFF_METHOD method, REGION region) {
  return f.getMesh()->indexD4DY4(f, outloc, method, region) / SQ(SQ(f.getMesh()->coordinates()->dy));
}

const Field2D D4DY4(const Field2D &f, CELL_LOC outloc, DIFF_METHOD method, REGION region) {
  return f.getMesh()->indexD4DY4(f, outloc, method, region) / SQ(SQ(f.getMesh()->coordinates()->dy));
}

const Field3D D4DZ4(const Field3D &f, CELL_LOC outloc, DIFF_METHOD method, REGION region) {
  return f.getMesh()->indexD4DZ4(f, outloc, method, region) / SQ(SQ(f.getMesh()->coordinates()->dz));
}

const Field2D D4DZ4(const Field2D &f, CELL_LOC outloc, DIFF_METHOD method, REGION region) {
  return f.getMesh()->indexD4DZ4(f, outloc, method, region) / SQ(SQ(f.getMesh()->coordinates()->dz));
}

/*******************************************************************************
 * Mixed derivatives
 *******************************************************************************/

/*!
 * Mixed derivative in X and Y
 *
 * This first takes derivatives in X, then in Y.
 *
 * ** Applies Neumann boundary in Y, communicates
 */
const Field2D D2DXDY(const Field2D &f, CELL_LOC outloc, DIFF_METHOD method, REGION region) {
  Field2D dfdy = DDY(f, outloc, method, region);
  f.getMesh()->communicate(dfdy);
  return DDX(dfdy, outloc, method, region);
}

/*!
 * Mixed derivative in X and Y
 *
 * This first takes derivatives in X, then in Y.
 *
 * ** Applies Neumann boundary in Y, communicates
 */
const Field3D D2DXDY(const Field3D &f, CELL_LOC outloc, DIFF_METHOD method, REGION region) {
  Field3D dfdy = DDY(f, outloc, method, region);
  f.getMesh()->communicate(dfdy);
  return DDX(dfdy, outloc, method, region);
}

const Field2D D2DXDZ(const Field2D &f, CELL_LOC outloc, DIFF_METHOD method, REGION region) {
  // TODO: mesh & loc
  return Field2D(0.0);
}

/// X-Z mixed derivative
const Field3D D2DXDZ(const Field3D &f, CELL_LOC outloc, DIFF_METHOD method, REGION region) {
  // Take derivative in Z, including in X boundaries. Then take derivative in X
  // Maybe should average results of DDX(DDZ) and DDZ(DDX)?
  ASSERT1(outloc == CELL_DEFAULT || outloc == f.getLocation());
  REGION region_inner;
  switch (region){
  case RGN_NOZ:
  case RGN_ALL:
    region_inner = RGN_NOZ;
    break;
  case RGN_NOY:
    region_inner = RGN_NOY;
    break;
  default:
    throw BoutException("Unhandeld region case in D2DXDZ");
  }

  return DDX(DDZ(f, outloc,method, region_inner),outloc,method,region);;
}

const Field2D D2DYDZ(const Field2D &UNUSED(f), CELL_LOC outloc, DIFF_METHOD method, REGION region) {
  // TODO: mesh & loc
  return Field2D(0.0);
}

const Field3D D2DYDZ(const Field3D &f, CELL_LOC outloc, DIFF_METHOD method, REGION region) {
  Field3D result(f.getMesh());
  ASSERT1(outloc == CELL_DEFAULT || outloc == f.getLocation());
  result.allocate();
  result.setLocation(f.getLocation());
  ASSERT1(method == DIFF_DEFAULT);
  for(int i=f.getMesh()->xstart;i<=f.getMesh()->xend;i++)
    for(int j=f.getMesh()->ystart;j<=f.getMesh()->yend;j++)
      for(int k=0;k<f.getMesh()->LocalNz;k++) {
        int kp = (k+1) % (f.getMesh()->LocalNz);
        int km = (k-1+f.getMesh()->LocalNz) % (f.getMesh()->LocalNz);
        result(i,j,k) = 0.25*( +(f(i,j+1,kp) - f(i,j-1,kp))/(f.getMesh()->coordinates()->dy(i,j+1))
                               -(f(i,j+1,km) - f(i,j-1,km))/(f.getMesh()->coordinates()->dy(i,j-1)) )
                    / f.getMesh()->coordinates()->dz;
      }
  // TODO: use region aware implementation
  /*
    for (auto i : f.region(region)){
    result[i] = 0.25*( +(f[i.offset(0,1, 1)] - f[i.offset(0,-1, 1)])
                                 / (f.getMesh()->coordinates()->dy[i.yp()])
                       -(f[i.offset(0,1,-1)] - f[i.offset(0,-1,-1)])
                                 / (f.getMesh()->coordinates()->dy[i.ym()]))
      / f.getMesh()->coordinates()->dz;
      }*/
  return result;
}

/*******************************************************************************
 * Advection schemes
 *
 * Jan 2009  - Re-written to use Set*Stencil routines
 *******************************************************************************/

////////////// X DERIVATIVE /////////////////

/// Special case where both arguments are 2D. Output location ignored for now
const Field2D VDDX(const Field2D &v, const Field2D &f, CELL_LOC outloc, DIFF_METHOD method, REGION region) {
  return f.getMesh()->indexVDDX(v, f, outloc, method, region) / f.getMesh()->coordinates()->dx;
}

/// General version for 2 or 3-D objects
const Field3D VDDX(const Field3D &v, const Field3D &f, CELL_LOC outloc, DIFF_METHOD method, REGION region) {
  return f.getMesh()->indexVDDX(v, f, outloc, method, region) / f.getMesh()->coordinates()->dx;
}

////////////// Y DERIVATIVE /////////////////

// special case where both are 2D
const Field2D VDDY(const Field2D &v, const Field2D &f, CELL_LOC outloc, DIFF_METHOD method, REGION region) {
  return f.getMesh()->indexVDDY(v, f, outloc, method, region) / f.getMesh()->coordinates()->dy;
}

// general case
const Field3D VDDY(const Field3D &v, const Field3D &f, CELL_LOC outloc, DIFF_METHOD method, REGION region) {
  return f.getMesh()->indexVDDY(v, f, outloc, method, region) / f.getMesh()->coordinates()->dy;
}

////////////// Z DERIVATIVE /////////////////

// special case where both are 2D
const Field2D VDDZ(const Field2D &UNUSED(v), const Field2D &UNUSED(f), CELL_LOC outloc, DIFF_METHOD method, REGION region) {
  // TODO: loc, mesh
  return Field2D(0.0);
}

// Note that this is zero because no compression is included
const Field2D VDDZ(const Field3D &UNUSED(v), const Field2D &UNUSED(f), CELL_LOC outloc, DIFF_METHOD method, REGION region) {
  // TODO: loc, mesh
  return Field2D(0.0);
}

// general case
const Field3D VDDZ(const Field3D &v, const Field3D &f, CELL_LOC outloc, DIFF_METHOD method, REGION region) {
  return f.getMesh()->indexVDDZ(v, f, outloc, method, region) / f.getMesh()->coordinates()->dz;
}

/*******************************************************************************
 * Flux conserving schemes
 *******************************************************************************/
const Field2D FDDX(const Field2D &v, const Field2D &f, CELL_LOC outloc, DIFF_METHOD method, REGION region) {
  return f.getMesh()->indexFDDX(v, f, outloc, method, region) / f.getMesh()->coordinates()->dx;
}

const Field3D FDDX(const Field3D &v, const Field3D &f, CELL_LOC outloc, DIFF_METHOD method, REGION region) {
  return f.getMesh()->indexFDDX(v, f, outloc, method, region) / f.getMesh()->coordinates()->dx;
}

/////////////////////////////////////////////////////////////////////////

const Field2D FDDY(const Field2D &v, const Field2D &f, CELL_LOC outloc, DIFF_METHOD method, REGION region) {
  return f.getMesh()->indexFDDY(v, f, outloc, method, region) / f.getMesh()->coordinates()->dy;
}

const Field3D FDDY(const Field3D &v, const Field3D &f, CELL_LOC outloc, DIFF_METHOD method, REGION region) {
  return f.getMesh()->indexFDDY(v, f, outloc, method, region) / f.getMesh()->coordinates()->dy;
}

/////////////////////////////////////////////////////////////////////////


const Field2D FDDZ(const Field2D &v, const Field2D &UNUSED(f), CELL_LOC UNUSED(outloc), DIFF_METHOD UNUSED(method), REGION UNUSED(region)) {
  // TODO: mesh & loc
  return Field2D(0.0);
}

const Field3D FDDZ(const Field3D &v, const Field3D &f, CELL_LOC outloc, DIFF_METHOD method, REGION region) {
  return f.getMesh()->indexFDDZ(v, f, outloc, method, region) / f.getMesh()->coordinates()->dz;
}<|MERGE_RESOLUTION|>--- conflicted
+++ resolved
@@ -166,15 +166,7 @@
 
 ////////////// Y DERIVATIVE /////////////////
 
-<<<<<<< HEAD
-const Field3D D2DY2(const Field3D &f, CELL_LOC outloc, DIFF_METHOD method) {
-
-  if (outloc == CELL_DEFAULT){
-    outloc = f.getLocation();
-  }
-=======
 const Field3D D2DY2(const Field3D &f, CELL_LOC outloc, DIFF_METHOD method, REGION region) {
->>>>>>> 24480b24
   
   Field3D result = f.getMesh()->indexD2DY2(f, outloc, method, region) / SQ(f.getMesh()->coordinates()->dy);
 
