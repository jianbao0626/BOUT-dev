--- conflicted
+++ resolved
@@ -360,12 +360,6 @@
   if((lx < 0) || (ly < 0) || (lz < 0))
     return false;
 
-<<<<<<< HEAD
-//   // Check for valid name
-//   checkName(name);
-  
-=======
->>>>>>> ac011388
   int nd = 0; // Number of dimensions
   if(lx != 0) nd = 1;
   if(ly != 0) nd = 2;
