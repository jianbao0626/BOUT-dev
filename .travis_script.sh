--- conflicted
+++ resolved
@@ -70,21 +70,6 @@
 fi
 export PYTHONPATH=$(pwd)/tools/pylib/:$PYTHONPATH
 
-<<<<<<< HEAD
-time make $MAIN_TARGET
-make_exit=$?
-if [[ $make_exit -gt 0 ]]; then
-    make clean > /dev/null
-    echo -e $RED_FG
-    echo "**************************************************"
-    echo "Printing make commands:"
-    echo "**************************************************"
-    echo -e $RESET_FG
-    echo
-    make -n $MAIN_TARGET
-    exit $make_exit
-fi
-=======
 for target in ${MAIN_TARGET[@]}
 do
     time make $target
@@ -101,7 +86,6 @@
 	exit $make_exit
     fi
 done
->>>>>>> 9f4c6631
 
 if [[ ${TESTS} == 1 ]]
 then
