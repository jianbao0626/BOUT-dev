--- conflicted
+++ resolved
@@ -2,8 +2,6 @@
 dist: trusty
 language: cpp
 compiler: gcc
-<<<<<<< HEAD
-=======
 
 addons:
   apt:
@@ -16,22 +14,14 @@
     - netcdf-bin
     - hdf5-tools
 
->>>>>>> ac011388
 matrix:
   include:
   - env: CONFIGURE_OPTIONS=''
   - env: CONFIGURE_OPTIONS='--enable-openmp' OMP_NUM_THREADS=2
   - env: CONFIGURE_OPTIONS='--enable-debug'
-<<<<<<< HEAD
-  - env: CONFIGURE_OPTIONS='' MPICH_CC=clang MPICH_CXX=clang++ OMPI_CC=clang OMPI_CXX=clang++
-    compiler: clang
-  - env: CONFIGURE_OPTIONS='--enable-openmp' MPICH_CC=clang MPICH_CXX=clang++ OMPI_CC=clang OMPI_CXX=clang++
-    compiler: clang
-=======
   - env: CONFIGURE_OPTIONS='--enable-checks=no --enable-optimize=3 --disable-signal --disable-track --disable-backtrace'
   - env: CONFIGURE_OPTIONS='' MPICH_CC=clang MPICH_CXX=clang++ OMPI_CC=clang OMPI_CXX=clang++
     compiler: clang
->>>>>>> ac011388
   - env: CONFIGURE_OPTIONS='--enable-debug' MPICH_CC=clang MPICH_CXX=clang++ OMPI_CC=clang OMPI_CXX=clang++
     compiler: clang
   - addons:
