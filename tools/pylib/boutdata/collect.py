--- conflicted
+++ resolved
@@ -1,28 +1,7 @@
 from __future__ import print_function
 from __future__ import division
-<<<<<<< HEAD
-try:
-    from builtins import str
-except:
-    #print("Warning: No str in builtins")
-    pass
-
-try:
-    from builtins import range
-except:
-    pass
-    #print("Warning: No range in builtins")
-
-# Requires:
-#  - boututils
-#  - NumPy
-
-from boututils.datafile import DataFile
-from boututils.boutarray import BoutArray
-=======
 
 from builtins import str, range
->>>>>>> d806209f
 
 import os
 import sys
