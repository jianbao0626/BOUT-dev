--- conflicted
+++ resolved
@@ -78,8 +78,6 @@
         position = np.column_stack((x_values, z_values)).flatten()
         result = odeint(self.field_direction, position, y_values, args=(True,),
                         rtol=rtol)
-<<<<<<< HEAD
-=======
 
         return result.reshape(y_values.shape + array_shape + (2,))
 
@@ -332,6 +330,5 @@
 
     # Reshape data. Loops fastest over planes (nplot)
     result = np.reshape(result, (revs, nplot)+result.shape[1:])
->>>>>>> ac011388
 
     return result, y_slices