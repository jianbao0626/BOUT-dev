--- conflicted
+++ resolved
@@ -15,7 +15,6 @@
     echo "Declaration of functions shouldn't declare pass-by-value as const"
 
 
-<<<<<<< HEAD
 GIT=git
 if $GIT status &>/dev/null
 then
@@ -48,7 +47,6 @@
     echo "Skipping test - as git is not available!"
 fi
 
-=======
 # Check that exceptions are caught by reference
 paths="src include examples tests"
 for path in $paths
@@ -65,7 +63,6 @@
 
 
 # Return
->>>>>>> be3941d0
 if test $error
 then
     echo "-> Errors listed above"
