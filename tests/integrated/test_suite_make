<<<<<<< HEAD
#!/usr/bin/env python
# -*- coding: utf-8 -*-
=======
#!/usr/bin/env python3

>>>>>>> b8035718
#
# Run the test suite, report failures
#
# To set command for running parallel jobs, define environment variable
# e.g. for bash
# export MPIRUN="mpirun -np"
# export MPIRUN="aprun -n"

from __future__ import print_function
import os
import sys
import time
import glob
from boututils.run_wrapper import shell

sys.path.append('..')
from requirements import Requirements
requirements = Requirements();
requirements.add('make',True)


##################################################################

# Get list of directories containing test cases
try:
    # Requires python >= 3.5
    tests=glob.iglob('**/runtest', recursive=True)
except:
    # Fall back - check only a few folders ...
    tests=glob.glob('*/runtest')
    tests+=glob.glob('*/*/runtest')
    tests+=glob.glob('*/*/*/runtest')

tests=[x.rsplit('/',1)[0] for x in tests]

##################################################################

if "--get-list" in sys.argv:
    for test in tests:
        req_met, req_expr = requirements.check(test+"/runtest")
        if req_met:
            print(test)
    exit(0)

savepath = os.getcwd() # Save current working directory
npassed = 0
nfailed = 0
total = len(tests)
failed = []

start_time = time.time()

print("======= Making {0} tests ========".format(savepath.split("/")[-1]))
print("Making {0} tests".format(total))

longest=max([len(s) for s in tests])
output='%-'+str(longest+1)+'s'
for t in tests:
    os.chdir(t)

<<<<<<< HEAD
    # Check requirements
    req_met, req_expr = requirements.check("./runtest")
    if not req_met:
        print("S - {0} - {1} => False".format(t, req_expr))
        sys.stdout.flush()
        os.chdir(savepath)
        continue

    start_time_ = time.time()
    # Run test, piping stdout so it is not sent to console
    status,out = shell("make", pipe=True)

    if status != 0:
        # ❌ Failed
        print(u"\u274C", end='') # No newline
        nfailed = nfailed + 1
        failed.append((t, out))
    else:
        # ✓ Passed
        print(u"\u2713", end='') # No newline
        npassed = npassed + 1

    print(" %7.3f s - %s"%(time.time() - start_time_,t))
    sys.stdout.flush() # Make sure '✓' or '❌' is flushed
=======
    print(output%t,end='')
    sys.stdout.flush() # Make sure name is flushed
    status,out = shell("make", pipe=True)

    if status != 0:
        print(u"\u274c")
        nfailed = nfailed + 1
        failed.append((t, out))
    else:
        # Passed
        print(u"\u2713")
        npassed = npassed + 1

>>>>>>> b8035718
    os.chdir(savepath)

elapsed_time = time.time() - start_time

print("\n")

if nfailed > 0:
    print("======= FAILURES ========")
    for test, output in failed:
        # Note: need Unicode string in case output contains unicode
        print(u"\n----- {0} -----\n{1}".format(test, output))

    print("======= {0} failed in {1:.2f} seconds ========".format(nfailed, elapsed_time))

    sys.exit(1)

else:
    print("======= All make tests passed in {0:.2f} seconds =======".format(elapsed_time))<|MERGE_RESOLUTION|>--- conflicted
+++ resolved
@@ -1,10 +1,6 @@
-<<<<<<< HEAD
-#!/usr/bin/env python
+#!/usr/bin/env python3
 # -*- coding: utf-8 -*-
-=======
-#!/usr/bin/env python3
 
->>>>>>> b8035718
 #
 # Run the test suite, report failures
 #
@@ -65,11 +61,13 @@
 for t in tests:
     os.chdir(t)
 
-<<<<<<< HEAD
+    print(output%t,end='')
+    sys.stdout.flush() # Make sure name is flushed
+
     # Check requirements
     req_met, req_expr = requirements.check("./runtest")
     if not req_met:
-        print("S - {0} - {1} => False".format(t, req_expr))
+        print("S - {0} => False".format(req_expr))
         sys.stdout.flush()
         os.chdir(savepath)
         continue
@@ -88,23 +86,8 @@
         print(u"\u2713", end='') # No newline
         npassed = npassed + 1
 
-    print(" %7.3f s - %s"%(time.time() - start_time_,t))
+    print(" %7.3f s"%(time.time() - start_time_))
     sys.stdout.flush() # Make sure '✓' or '❌' is flushed
-=======
-    print(output%t,end='')
-    sys.stdout.flush() # Make sure name is flushed
-    status,out = shell("make", pipe=True)
-
-    if status != 0:
-        print(u"\u274c")
-        nfailed = nfailed + 1
-        failed.append((t, out))
-    else:
-        # Passed
-        print(u"\u2713")
-        npassed = npassed + 1
-
->>>>>>> b8035718
     os.chdir(savepath)
 
 elapsed_time = time.time() - start_time
