--- conflicted
+++ resolved
@@ -1,35 +1,3 @@
-<<<<<<< HEAD
-#!/usr/bin/env sh
-
-make > make.log || exit
-
-if test ".$(../../../bin/bout-config --has-openmp)" == .yes
-then
-    ml=1 2 3 4 5
-else
-    ml=1
-fi
-
-for n in 1 2 4
-do
-    for m in $ml
-    do
-	if ! OMP_NUM_THREADS=$m mpirun -np $n ./test_dataiterator > run.log.$m.$n
-        then
-            err=$?
-            echo failing command was:
-            echo OMP_NUM_THREADS=$m mpirun -np $n ./test_dataiterator
-            echo
-            echo error log was:
-            cat run.log.$m.$n
-            echo
-            exit $?
-        fi
-    done
-done
-
-echo "All test successfull"
-=======
 #!/usr/bin/env python3
 
 #
@@ -78,5 +46,4 @@
     print()
     exit(1)
 else:
-    print(" => All data iteration tests passed")
->>>>>>> 3c72bf69
+    print(" => All data iteration tests passed")