--- conflicted
+++ resolved
@@ -289,13 +289,7 @@
   return result;
 }
 
-<<<<<<< HEAD
-
-int physics_init(bool restarting)
-{
-=======
 int physics_init(bool restarting) {
->>>>>>> dac34faf
   bool noshear;
   
   Coordinates *metric = mesh->coordinates();
@@ -1300,7 +1294,7 @@
     // At y = ystart (lower boundary)
     
     for(RangeIterator r=mesh->iterateBndryLowerY(); !r.isDone(); r++) {
-      for(int jz=0; jz<mesh->ngz; jz++) {
+      for(int jz=0; jz<mesh->LocalNz; jz++) {
 		
 	// Zero-gradient potential
 	BoutReal phisheath = phi(r.ind, mesh->ystart, jz);
@@ -1322,7 +1316,7 @@
     // At y = yend (upper boundary)
 
     for(RangeIterator r=mesh->iterateBndryUpperY(); !r.isDone(); r++) {
-      for(int jz=0; jz<mesh->ngz; jz++) {
+      for(int jz=0; jz<mesh->LocalNz; jz++) {
 		
 	// Zero-gradient potential
 	BoutReal phisheath = phi(r.ind, mesh->yend, jz);
