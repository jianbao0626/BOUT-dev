<<<<<<< HEAD
BOUT++ documentation
====================
The documentation has been moved to sphinx.
It can be build localy with `make`.
To read the documentation run e.g. `firefox html/index.html`.
A online version can be found at https://bout-dev.readthedocs.io/en/latest/


To build the (deprecated) LaTeX files into a PDF document, run "make old":
=======
# BOUT++ documentation

The most up to date documentation consists of reStructuredText in the "sphinx"
subdirectory. This is used to create the online manual at
https://bout-dev.readthedocs.io/en/latest/. You can switch between the
manual for the last stable release and the latest development build by
clicking the "Read the Docs" bar in the left-hand sidebar, and
selecting either "stable" or "latest", respectively. You can also
download the manual as a PDF or as html from this menu too.

To build the manual locally, you need at least "sphinx" and
"recommonmark", which you can install using pip (or pip3):

```bash
$ pip install --user sphinx
$ pip install --user recommonmark
```

These documents can be built into a PDF using "sphinx-build":
>>>>>>> 06332447

```bash
$ make old
```

To use e.g. "sphinx-build-3" instead of "sphinx-build", run
```bash
$ make sphinx-build=sphinx-build-3
```

This should create a file "BOUT.pdf" in the "manual" directory.

To get a local html version, run

```bash
$ make html
```

This should create a file "index.html" in the "manual/html" directory.

### API documentation

The majority of the codebase is documented using
[doxygen](www.doxygen.org). To build the API documentation, run

```bash
$ make doxygen
```

This creates html and LaTeX documentation under `doxygen/bout/html`
and `doxygen/bout/latex`.

It is possible to build the API documentation into the main manual
using "breathe". Install breathe:

```bash
$ pip install --user breathe
```

and comment out the following line in `sphinx/conf.py`:

```python
# Disable breathe
has_breathe = False
```

You can then build the sphinx documentation as normal.

## LaTeX documents

The LaTeX documents under "tex_files" are not updated much, but include things like
a detailed derivation of the coordinate system, which are not (yet) in the RST docs.
To build the LaTeX files into a PDF document, run "make":

```bash
$ make old
```

This should build:

### User manual
This describes how to use BOUT++, starting with installation
and simple examples.


### Developer manual
This describes in more detail how parts of the code work internally.
The developer manual is written assuming some level of C++ knowledge,
and that you have read the user manual.


### Coordinates
This manual describes the field-aligned coordinate system usually used
in BOUT++ simulations of tokamak plasmas. Commonly used quantities
and identities are derived.


### BOUT Gradperp op
Memo written for understanding approximations when the field-aligned coordinates are
used for the conventional turbulence ordering (k_par and k_perp).


### Preconditioning
Describes how to use preconditioning in BOUT++<|MERGE_RESOLUTION|>--- conflicted
+++ resolved
@@ -1,14 +1,3 @@
-<<<<<<< HEAD
-BOUT++ documentation
-====================
-The documentation has been moved to sphinx.
-It can be build localy with `make`.
-To read the documentation run e.g. `firefox html/index.html`.
-A online version can be found at https://bout-dev.readthedocs.io/en/latest/
-
-
-To build the (deprecated) LaTeX files into a PDF document, run "make old":
-=======
 # BOUT++ documentation
 
 The most up to date documentation consists of reStructuredText in the "sphinx"
@@ -28,7 +17,6 @@
 ```
 
 These documents can be built into a PDF using "sphinx-build":
->>>>>>> 06332447
 
 ```bash
 $ make old
