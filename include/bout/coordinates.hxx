/**************************************************************************
 * Describes coordinate systems
 *
 * ChangeLog
 * =========
 * 
 * 2014-11-10 Ben Dudson <bd512@york.ac.uk>
 *    * Created by separating metric from Mesh
 *
 * 
 **************************************************************************
 * Copyright 2014 B.D.Dudson
 *
 * Contact: Ben Dudson, bd512@york.ac.uk
 * 
 * This file is part of BOUT++.
 *
 * BOUT++ is free software: you can redistribute it and/or modify
 * it under the terms of the GNU Lesser General Public License as published by
 * the Free Software Foundation, either version 3 of the License, or
 * (at your option) any later version.
 *
 * BOUT++ is distributed in the hope that it will be useful,
 * but WITHOUT ANY WARRANTY; without even the implied warranty of
 * MERCHANTABILITY or FITNESS FOR A PARTICULAR PURPOSE.  See the
 * GNU Lesser General Public License for more details.
 *
 * You should have received a copy of the GNU Lesser General Public License
 * along with BOUT++.  If not, see <http://www.gnu.org/licenses/>.
 *
 **************************************************************************/

class Coordinates;

#ifndef __COORDINATES_H__
#define __COORDINATES_H__

#include "mesh.hxx"
#include "datafile.hxx"
#include <bout_types.hxx>

/*!
 * Represents a coordinate system, and associated operators
 *
 * This is a container for a collection of metric tensor components
 */ 
class Coordinates {
public:
  /// Constructor
  Coordinates(Mesh *mesh);
  
  ~Coordinates() {}
  
  /*!
   * Adds variables to the output file, for post-processing
   * 
   * Must be a better way so that Coordinates doesn't depend on Datafile
   */
  void outputVars(Datafile &file);
  
  Field2D dx, dy; ///< Mesh spacing in x and y
  BoutReal dz; ///< Mesh spacing in Z

  BoutReal zlength() const { return dz * nz; } ///< Length of the Z domain. Used for FFTs

  /// True if corrections for non-uniform mesh spacing should be included in operators
  bool non_uniform;
  Field2D d1_dx, d1_dy;  ///< 2nd-order correction for non-uniform meshes d/di(1/dx) and d/di(1/dy)
  
  Field2D J; ///< Coordinate system Jacobian, so volume of cell is J*dx*dy*dz

  Field2D Bxy; ///< Magnitude of B = nabla z times nabla x
  
  /// Contravariant metric tensor (g^{ij})
  Field2D g11, g22, g33, g12, g13, g23;
  
  /// Covariant metric tensor
  Field2D g_11, g_22, g_33, g_12, g_13, g_23;
  
  /// Christoffel symbol of the second kind (connection coefficients)
  Field2D G1_11, G1_22, G1_33, G1_12, G1_13, G1_23;
  Field2D G2_11, G2_22, G2_33, G2_12, G2_13, G2_23;
  Field2D G3_11, G3_22, G3_33, G3_12, G3_13, G3_23;
  
  Field2D G1, G2, G3;
  
  Field2D ShiftTorsion; ///< d <pitch angle> / dx. Needed for vector differentials (Curl)

  Field2D IntShiftTorsion; ///< Integrated shear (I in BOUT notation)

  /// Calculate differential geometry quantities from the metric tensor
  int geometry();
  int calcCovariant(); ///< Inverts contravatiant metric to get covariant
  int calcContravariant(); ///< Invert covariant metric to get contravariant
  int jacobian(); ///< Calculate J and Bxy

  // Operators

  const Field2D DDX(const Field2D &f);
  const Field2D DDY(const Field2D &f);
  const Field2D DDZ(const Field2D &f);
  
  /// Gradient along magnetic field  b.Grad(f)
  const Field2D Grad_par(const Field2D &var, CELL_LOC outloc=CELL_DEFAULT, DIFF_METHOD method=DIFF_DEFAULT);
  const Field3D Grad_par(const Field3D &var, CELL_LOC outloc=CELL_DEFAULT, DIFF_METHOD method=DIFF_DEFAULT);
  
  /// Advection along magnetic field V*b.Grad(f)
  const Field2D Vpar_Grad_par(const Field2D &v, const Field2D &f, CELL_LOC outloc=CELL_DEFAULT, DIFF_METHOD method=DIFF_DEFAULT);
  const Field3D Vpar_Grad_par(const Field &v, const Field &f, CELL_LOC outloc=CELL_DEFAULT, DIFF_METHOD method=DIFF_DEFAULT);
  
  /// Divergence along magnetic field  Div(b*f) = B.Grad(f/B)
  const Field2D Div_par(const Field2D &f, CELL_LOC outloc=CELL_DEFAULT, DIFF_METHOD method=DIFF_DEFAULT);
  const Field3D Div_par(const Field3D &f, CELL_LOC outloc=CELL_DEFAULT, DIFF_METHOD method=DIFF_DEFAULT);
  
  // Second derivative along magnetic field
  const Field2D Grad2_par2(const Field2D &f);
  const Field3D Grad2_par2(const Field3D &f, CELL_LOC outloc);

  // Perpendicular Laplacian operator, using only X-Z derivatives
  // NOTE: This might be better bundled with the Laplacian inversion code
  // since it makes use of the same coefficients and FFT routines
  const Field2D Delp2(const Field2D &f);
  const Field3D Delp2(const Field3D &f);
  const FieldPerp Delp2(const FieldPerp &f);
  
  // Full parallel Laplacian operator on scalar field
  // Laplace_par(f) = Div( b (b dot Grad(f)) ) 
  const Field2D Laplace_par(const Field2D &f);
  const Field3D Laplace_par(const Field3D &f);
  
  // Full Laplacian operator on scalar field
  const Field2D Laplace(const Field2D &f);
  const Field3D Laplace(const Field3D &f);
  
private:
  /// Matrix inversion by Gauss-Jordan elimination
  int gaussj(BoutReal **a, int n);
  vector<int> indxc, indxr, ipiv;
  int nz; // Size of mesh in Z. This is mesh->ngz-1
<<<<<<< HEAD
  Mesh * msh;
=======
  Mesh * localmesh;
>>>>>>> 492a11d1
};

/*
/// Standard coordinate system for tokamak simulations
class TokamakCoordinates : public Coordinates {
public:
  TokamakCoordinates(Mesh *mesh) : Coordinates(mesh) {
    
  }
private:
  
};
*/

#endif // __COORDINATES_H__<|MERGE_RESOLUTION|>--- conflicted
+++ resolved
@@ -137,11 +137,7 @@
   int gaussj(BoutReal **a, int n);
   vector<int> indxc, indxr, ipiv;
   int nz; // Size of mesh in Z. This is mesh->ngz-1
-<<<<<<< HEAD
-  Mesh * msh;
-=======
   Mesh * localmesh;
->>>>>>> 492a11d1
 };
 
 /*
