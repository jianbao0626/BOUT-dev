/*!************************************************************************
 * \file mesh.hxx
 *
 * Interface for mesh classes. Contains standard variables and useful
 * routines.
 * 
 * Changelog
 * =========
 *
 * 2014-12 Ben Dudson <bd512@york.ac.uk>
 *     * Removing coordinate system into separate
 *       Coordinates class
 *     * Adding index derivative functions from derivs.cxx
 * 
 * 2010-06 Ben Dudson, Sean Farley
 *     * Initial version, adapted from GridData class
 *     * Incorporates code from topology.cpp and Communicator
 *
 **************************************************************************
 * Copyright 2010 B.D.Dudson, S.Farley, M.V.Umansky, X.Q.Xu
 *
 * Contact: Ben Dudson, bd512@york.ac.uk
 * 
 * This file is part of BOUT++.
 *
 * BOUT++ is free software: you can redistribute it and/or modify
 * it under the terms of the GNU Lesser General Public License as published by
 * the Free Software Foundation, either version 3 of the License, or
 * (at your option) any later version.
 *
 * BOUT++ is distributed in the hope that it will be useful,
 * but WITHOUT ANY WARRANTY; without even the implied warranty of
 * MERCHANTABILITY or FITNESS FOR A PARTICULAR PURPOSE.  See the
 * GNU Lesser General Public License for more details.
 *
 * You should have received a copy of the GNU Lesser General Public License
 * along with BOUT++.  If not, see <http://www.gnu.org/licenses/>.
 *
 **************************************************************************/

class Mesh;

#ifndef __MESH_H__
#define __MESH_H__

#include "mpi.h"

#include "field_data.hxx"
#include "bout_types.hxx"
#include "field2d.hxx"
#include "field3d.hxx"
#include "datafile.hxx"
#include "options.hxx"

#include "fieldgroup.hxx"

#include "boundary_region.hxx"
#include "parallel_boundary_region.hxx"

#include "sys/range.hxx" // RangeIterator

#include <bout/griddata.hxx>

#include "coordinates.hxx"    // Coordinates class

#include "paralleltransform.hxx" // ParallelTransform class

#include "unused.hxx"

#include <bout/region.hxx>

#include <list>
#include <memory>
#include <map>

/// Type used to return pointers to handles
typedef void* comm_handle;

class Mesh {
 public:

  /// Constructor for a "bare", uninitialised Mesh
  /// Only useful for testing
  Mesh() : source(nullptr), coords(nullptr), options(nullptr) {}

  /// Constructor
  /// @param[in] s  The source to be used for loading variables
  /// @param[in] options  The options section for settings
  Mesh(GridDataSource *s, Options *options);

  /// Destructor
  virtual ~Mesh();

  /// Create a Mesh object
  ///
  /// @param[in] source  The data source to use for loading variables
  /// @param[in] opt     The option section. By default this is "mesh"
  static Mesh* create(GridDataSource *source, Options *opt = NULL);

  /// Create a Mesh object
  ///
  /// The source is determined by
  ///  1) If "file" is set in the options, read that
  ///  2) If "grid" is set in global options, read that
  ///  3) Use options as data source
  ///
  /// @param[in] opt  Input options. Default is "mesh" section
  static Mesh* create(Options *opt = NULL);
  
  /// Loads the mesh values
  /// 
  /// Currently need to create and load mesh in separate calls
  /// because creating Fields uses the global "mesh" pointer
  /// which isn't created until Mesh is constructed
  virtual int load() {return 1;}
  
  /// Add output variables to a data file
  /// These are used for post-processing
  virtual void outputVars(Datafile &UNUSED(file)) {} 
  
  // Get routines to request data from mesh file
  
  /// Get an integer from the input source
  /// 
  /// @param[out] ival  The value will be put into this variable
  /// @param[in] name   The name of the variable to read
  ///
  /// @returns zero if successful, non-zero on failure
  int get(int &ival, const string &name);

  /// Get a BoutReal from the input source
  /// 
  /// @param[out] rval  The value will be put into this variable
  /// @param[in] name   The name of the variable to read
  ///
  /// @returns zero if successful, non-zero on failure
  int get(BoutReal &rval, const string &name); 

  /// Get a Field2D from the input source
  /// including communicating guard cells
  ///
  /// @param[out] var   This will be set to the value. Will be allocated if needed
  /// @param[in] name   Name of the variable to read
  /// @param[in] def    The default value if not found
  ///
  /// @returns zero if successful, non-zero on failure
  int get(Field2D &var, const string &name, BoutReal def=0.0);

  /// Get a Field3D from the input source
  ///
  /// @param[out] var   This will be set to the value. Will be allocated if needed
  /// @param[in] name   Name of the variable to read
  /// @param[in] def    The default value if not found
  /// @param[in] communicate  Should the field be communicated to fill guard cells?
  ///
  /// @returns zero if successful, non-zero on failure
  int get(Field3D &var, const string &name, BoutReal def=0.0, bool communicate=true);

  /// Get a Vector2D from the input source.
  /// If \p var is covariant then this gets three
  /// Field2D variables with "_x", "_y", "_z" appended to \p name
  /// If \p var is contravariant, then "x", "y", "z" are appended to \p name
  ///
  /// By default all fields revert to zero
  ///
  /// @param[in] var  This will be set to the value read
  /// @param[in] name  The name of the vector. Individual fields are read based on this name by appending. See above
  ///
  /// @returns zero always. 
  int get(Vector2D &var, const string &name);

  /// Get a Vector3D from the input source.
  /// If \p var is covariant then this gets three
  /// Field3D variables with "_x", "_y", "_z" appended to \p name
  /// If \p var is contravariant, then "x", "y", "z" are appended to \p name
  ///
  /// By default all fields revert to zero
  ///
  /// @param[in] var  This will be set to the value read
  /// @param[in] name  The name of the vector. Individual fields are read based on this name by appending. See above
  ///
  /// @returns zero always. 
  int get(Vector3D &var, const string &name);

  /// Wrapper for GridDataSource::hasVar
  bool sourceHasVar(const string &name);
  
  // Communications
  /*!
   * Communicate a list of FieldData objects
   * Uses a variadic template (C++11) to pack all
   * arguments into a FieldGroup
   */
  template <typename... Ts>
  void communicate(Ts&... ts) {
    FieldGroup g(ts...);
    communicate(g);
  }

  template <typename... Ts>
  void communicateXZ(Ts&... ts) {
    FieldGroup g(ts...);
    communicateXZ(g);
  }

  /*!
   * Communicate a group of fields
   */
  void communicate(FieldGroup &g);

  /// Communcate guard cells in XZ only
  /// i.e. no Y communication
  ///
  /// @param g  The group of fields to communicate. Guard cells will be modified
  void communicateXZ(FieldGroup &g);

  /*!
   * Communicate an X-Z field
   */
  void communicate(FieldPerp &f); 

  /*!
   * Send a list of FieldData objects
   * Packs arguments into a FieldGroup and passes
   * to send(FieldGroup&).
   */
  template <typename... Ts>
  comm_handle send(Ts&... ts) {
    FieldGroup g(ts...);
    return send(g);
  }

  /// Perform communications without waiting for them
  /// to finish. Requires a call to wait() afterwards.
  ///
  /// \param g Group of fields to communicate
  /// \returns handle to be used as input to wait()
  virtual comm_handle send(FieldGroup &g) = 0;  
  virtual int wait(comm_handle handle) = 0; ///< Wait for the handle, return error code

  // non-local communications

  /// Low-level communication routine
  /// Send a buffer of data from this processor to another
  /// This must be matched by a corresponding call to
  /// receiveFromProc on the receiving processor
  ///
  /// @param[in] xproc  X index of processor to send to
  /// @param[in] yproc  Y index of processor to send to
  /// @param[in] buffer A buffer of data to send
  /// @param[in] size   The length of \p buffer
  /// @param[in] tag    A label, must be the same at receive
  virtual MPI_Request sendToProc(int xproc, int yproc, BoutReal *buffer, int size, int tag) = 0;

  /// Low-level communication routine
  /// Receive a buffer of data from another processor
  /// Must be matched by corresponding sendToProc call
  /// on the sending processor
  ///
  /// @param[in] xproc X index of sending processor
  /// @param[in] yproc Y index of sending processor
  /// @param[inout] buffer  The buffer to fill with data. Must already be allocated of length \p size
  /// @param[in] size  The length of \p buffer
  /// @param[in] tag   A label, must be the same as send
  virtual comm_handle receiveFromProc(int xproc, int yproc, BoutReal *buffer, int size, int tag) = 0;
  
  virtual int getNXPE() = 0; ///< The number of processors in the X direction
  virtual int getNYPE() = 0; ///< The number of processors in the Y direction
  virtual int getXProcIndex() = 0; ///< This processor's index in X direction
  virtual int getYProcIndex() = 0; ///< This processor's index in Y direction
  
  // X communications
  virtual bool firstX() = 0;  ///< Is this processor first in X? i.e. is there a boundary to the left in X?
  virtual bool lastX() = 0; ///< Is this processor last in X? i.e. is there a boundary to the right in X?
  bool periodicX; ///< Domain is periodic in X?

  int NXPE, PE_XIND; ///< Number of processors in X, and X processor index

  /// Send a buffer of data to processor at X index +1
  ///
  /// @param[in] buffer  The data to send. Must be at least length \p size
  /// @param[in] size    The number of BoutReals to send
  /// @param[in] tag     A label for the communication. Must be the same at receive
  virtual int sendXOut(BoutReal *buffer, int size, int tag) = 0;

  /// Send a buffer of data to processor at X index -1
  ///
  /// @param[in] buffer  The data to send. Must be at least length \p size
  /// @param[in] size    The number of BoutReals to send
  /// @param[in] tag     A label for the communication. Must be the same at receive
  virtual int sendXIn(BoutReal *buffer, int size, int tag) = 0;

  /// Receive a buffer of data from X index +1
  ///
  /// @param[in] buffer  A buffer to put the data in. Must already be allocated of length \p size
  /// @param[in] size    The number of BoutReals to receive and put in \p buffer
  /// @param[in] tag     A label for the communication. Must be the same as sent
  virtual comm_handle irecvXOut(BoutReal *buffer, int size, int tag) = 0;

  /// Receive a buffer of data from X index -1
  ///
  /// @param[in] buffer  A buffer to put the data in. Must already be allocated of length \p size
  /// @param[in] size    The number of BoutReals to receive and put in \p buffer
  /// @param[in] tag     A label for the communication. Must be the same as sent
  virtual comm_handle irecvXIn(BoutReal *buffer, int size, int tag) = 0;

  MPI_Comm getXcomm() {return getXcomm(0);} ///< Return communicator containing all processors in X
  virtual MPI_Comm getXcomm(int jy) const = 0; ///< Return X communicator
  virtual MPI_Comm getYcomm(int jx) const = 0; ///< Return Y communicator
  
  /// Is local X index \p jx periodic in Y?
  ///
  /// \param[in] jx   The local (on this processor) index in X
  virtual bool periodicY(int jx) const;

  /// Is local X index \p jx periodic in Y?
  ///
  /// \param[in] jx   The local (on this processor) index in X
  /// \param[out] ts  The Twist-Shift angle if periodic
  virtual bool periodicY(int jx, BoutReal &ts) const = 0;
  
  virtual int ySize(int jx) const; ///< The number of points in Y at fixed X index \p jx

  // Y communications
  virtual bool firstY() const = 0; ///< Is this processor first in Y? i.e. is there a boundary at lower Y?
  virtual bool lastY() const = 0; ///< Is this processor last in Y? i.e. is there a boundary at upper Y?
  virtual bool firstY(int xpos) const = 0; ///< Is this processor first in Y? i.e. is there a boundary at lower Y?
  virtual bool lastY(int xpos) const = 0; ///< Is this processor last in Y? i.e. is there a boundary at upper Y?
  virtual int UpXSplitIndex() = 0;  ///< If the upper Y guard cells are split in two, return the X index where the split occurs
  virtual int DownXSplitIndex() = 0; ///< If the lower Y guard cells are split in two, return the X index where the split occurs

  /// Send data
  virtual int sendYOutIndest(BoutReal *buffer, int size, int tag) = 0;

  /// 
  virtual int sendYOutOutdest(BoutReal *buffer, int size, int tag) = 0;

  ///
  virtual int sendYInIndest(BoutReal *buffer, int size, int tag) = 0;

  ///
  virtual int sendYInOutdest(BoutReal *buffer, int size, int tag) = 0;

  /// Non-blocking receive. Must be followed by a call to wait()
  ///
  /// @param[out] buffer  A buffer of length \p size which must already be allocated
  /// @param[in] size The number of BoutReals expected
  /// @param[in] tag  The tag number of the expected message
  virtual comm_handle irecvYOutIndest(BoutReal *buffer, int size, int tag) = 0;

  /// Non-blocking receive. Must be followed by a call to wait()
  ///
  /// @param[out] buffer  A buffer of length \p size which must already be allocated
  /// @param[in] size The number of BoutReals expected
  /// @param[in] tag  The tag number of the expected message
  virtual comm_handle irecvYOutOutdest(BoutReal *buffer, int size, int tag) = 0;

  /// Non-blocking receive. Must be followed by a call to wait()
  ///
  /// @param[out] buffer  A buffer of length \p size which must already be allocated
  /// @param[in] size The number of BoutReals expected
  /// @param[in] tag  The tag number of the expected message
  virtual comm_handle irecvYInIndest(BoutReal *buffer, int size, int tag) = 0;

  /// Non-blocking receive. Must be followed by a call to wait()
  ///
  /// @param[out] buffer  A buffer of length \p size which must already be allocated
  /// @param[in] size The number of BoutReals expected
  /// @param[in] tag  The tag number of the expected message
  virtual comm_handle irecvYInOutdest(BoutReal *buffer, int size, int tag) = 0;
  
  // Boundary region iteration

  /// Iterate over the lower Y boundary
  virtual const RangeIterator iterateBndryLowerY() const = 0;

  /// Iterate over the upper Y boundary
  virtual const RangeIterator iterateBndryUpperY() const = 0;
  virtual const RangeIterator iterateBndryLowerOuterY() const = 0;
  virtual const RangeIterator iterateBndryLowerInnerY() const = 0;
  virtual const RangeIterator iterateBndryUpperOuterY() const = 0;
  virtual const RangeIterator iterateBndryUpperInnerY() const = 0;
  
  bool hasBndryLowerY(); ///< Is there a boundary on the lower guard cells in Y?
  bool hasBndryUpperY(); ///< Is there a boundary on the upper guard cells in Y?

  // Boundary regions

  /// Return a vector containing all the boundary regions on this processor
  virtual vector<BoundaryRegion*> getBoundaries() = 0;

  /// Add a boundary region to this processor
  virtual void addBoundary(BoundaryRegion* UNUSED(bndry)) {}

  /// Get all the parallel (Y) boundaries on this processor 
  virtual vector<BoundaryRegionPar*> getBoundariesPar() = 0;

  /// Add a parallel(Y) boundary to this processor 
  virtual void addBoundaryPar(BoundaryRegionPar* UNUSED(bndry)) {}
  
  /// Branch-cut special handling (experimental)
  virtual const Field3D smoothSeparatrix(const Field3D &f) {return f;}
  
  virtual BoutReal GlobalX(int jx) const = 0; ///< Continuous X index between 0 and 1
  virtual BoutReal GlobalY(int jy) const = 0; ///< Continuous Y index (0 -> 1)
  virtual BoutReal GlobalX(BoutReal jx) const = 0; ///< Continuous X index between 0 and 1
  virtual BoutReal GlobalY(BoutReal jy) const = 0; ///< Continuous Y index (0 -> 1)
  
  //////////////////////////////////////////////////////////
  
  int GlobalNx, GlobalNy, GlobalNz; ///< Size of the global arrays. Note: can have holes
  int OffsetX, OffsetY, OffsetZ;    ///< Offset of this mesh within the global array
                                    ///< so startx on this processor is OffsetX in global
  
  /// Global locator functions
  virtual int XGLOBAL(int xloc) const = 0; ///< Continuous global X index
  virtual int YGLOBAL(int yloc) const = 0; ///< Continuous global Y index

  /// Size of the mesh on this processor including guard/boundary cells
  int LocalNx, LocalNy, LocalNz;
  
  /// Local ranges of data (inclusive), excluding guard cells
  int xstart, xend, ystart, yend;
  
  bool StaggerGrids;    ///< Enable staggered grids (Centre, Lower). Otherwise all vars are cell centred (default).
  
  bool IncIntShear; ///< Include integrated shear (if shifting X)

  /// Coordinate system
  Coordinates *coordinates() {
    if (coords) { // True branch most common, returns immediately
      return coords;
    }
    // No coordinate system set. Create default
    // Note that this can't be allocated here due to incomplete type
    // (circular dependency between Mesh and Coordinates)
    coords = createDefaultCoordinates();
    return coords;
  }

  // First derivatives in index space
  // Implemented in src/mesh/index_derivs.hxx

  BoutReal fft_derivs_filter; ///< Fraction of modes to filter. This is set in derivs_init from option "ddz:fft_filter"

  /// First derivative in X direction, in index space
  virtual const Field3D indexDDX(const Field3D &f, CELL_LOC outloc,
                                 DIFF_METHOD method,
                                 REGION region=RGN_NOBNDRY);
  /// First derivative in X direction, in index space
  virtual const Field2D indexDDX(const Field2D &f,
                                 CELL_LOC outloc = CELL_DEFAULT,
                                 DIFF_METHOD method = DIFF_DEFAULT,
                                 REGION region= RGN_NOBNDRY);
  /// First derivative in Y direction in index space
  virtual const Field3D indexDDY(const Field3D &f, CELL_LOC outloc,
                                 DIFF_METHOD method,
                                 REGION region=RGN_NOBNDRY);
  /// First derivative in Y direction in index space
  virtual const Field2D indexDDY(const Field2D &f,
                                 CELL_LOC outloc = CELL_DEFAULT,
                                 DIFF_METHOD method = DIFF_DEFAULT,
                                 REGION region=RGN_NOBNDRY);
  /// First derivative in Z direction in index space
  virtual const Field3D indexDDZ(const Field3D &f, CELL_LOC outloc,
                                 DIFF_METHOD method,
                                 REGION region=RGN_NOBNDRY);
  virtual const Field3D indexDDZ(const Field3D &f, CELL_LOC outloc,
                                 DIFF_METHOD method,
                                 bool inc_xbndry) {
    return indexDDZ(f, outloc, method, inc_xbndry? RGN_NOY : RGN_NOBNDRY);
  }
  
  /// First derivative in Z direction in index space
  virtual const Field2D indexDDZ(const Field2D &f,
                                 CELL_LOC outloc = CELL_DEFAULT,
                                 DIFF_METHOD method = DIFF_DEFAULT,
                                 REGION region=RGN_NOBNDRY);

  // Second derivatives in index space
  // Implemented in src/mesh/index_derivs.hxx
  
  /// Second derivative in X direction in index space
  ///
  /// @param[in] f  The field to be differentiated
  /// @param[in] outloc  The cell location where the result is desired
  /// @param[in] method  The differencing method to use, overriding default
  virtual const Field3D indexD2DX2(const Field3D &f, CELL_LOC outloc,
                                   DIFF_METHOD method,
                                   REGION region=RGN_NOBNDRY);
  /// Second derivative in X direction in index space
  virtual const Field2D indexD2DX2(const Field2D &f,
                                   CELL_LOC outloc = CELL_DEFAULT,
                                   DIFF_METHOD method = DIFF_DEFAULT,
                                   REGION region=RGN_NOBNDRY);

  /// Second derivative in Y direction in index space
  ///
  /// @param[in] f  The field to be differentiated
  /// @param[in] outloc  The cell location where the result is desired
  /// @param[in] method  The differencing method to use, overriding default
  virtual const Field3D indexD2DY2(const Field3D &f, CELL_LOC outloc,
                                   DIFF_METHOD method,
                                   REGION region=RGN_NOBNDRY);
  /// Second derivative in Y direction in index space
  virtual const Field2D indexD2DY2(const Field2D &f,
                                   CELL_LOC outloc = CELL_DEFAULT,
                                   DIFF_METHOD method = DIFF_DEFAULT,
                                   REGION region=RGN_NOBNDRY);

  /// Second derivative in Z direction in index space
  ///
  /// @param[in] f  The field to be differentiated
  /// @param[in] outloc  The cell location where the result is desired
  /// @param[in] method  The differencing method to use, overriding default
  virtual const Field3D indexD2DZ2(const Field3D &f, CELL_LOC outloc,
                                   DIFF_METHOD method, REGION region);
  virtual const Field3D indexD2DZ2(const Field3D &f, CELL_LOC outloc,
                                   DIFF_METHOD method, bool inc_xbndry) {
    return indexD2DZ2(f,outloc, method, inc_xbndry ? RGN_NOY : RGN_NOBNDRY);
  }

  // Fourth derivatives in index space
  /// Fourth derivative in X direction in index space
  virtual const Field3D indexD4DX4(const Field3D &f, CELL_LOC outloc = CELL_DEFAULT,
                                   DIFF_METHOD method = DIFF_DEFAULT,
                                   REGION region=RGN_NOBNDRY);
  /// Fourth derivative in X direction in index space
  virtual const Field2D indexD4DX4(const Field2D &f, CELL_LOC outloc = CELL_DEFAULT,
                                   DIFF_METHOD method = DIFF_DEFAULT,
                                   REGION region=RGN_NOBNDRY);
  /// Fourth derivative in Y direction in index space
  virtual const Field3D indexD4DY4(const Field3D &f, CELL_LOC outloc = CELL_DEFAULT,
                                   DIFF_METHOD method = DIFF_DEFAULT,
                                   REGION region=RGN_NOBNDRY);
  /// Fourth derivative in Y direction in index space
  virtual const Field2D indexD4DY4(const Field2D &f, CELL_LOC outloc = CELL_DEFAULT,
                                   DIFF_METHOD method = DIFF_DEFAULT,
                                   REGION region=RGN_NOBNDRY);
  /// Fourth derivative in Z direction in index space
  virtual const Field3D indexD4DZ4(const Field3D &f, CELL_LOC outloc = CELL_DEFAULT,
                                   DIFF_METHOD method = DIFF_DEFAULT,
                                   REGION region=RGN_NOBNDRY);
  /// Fourth derivative in Z direction in index space
  virtual const Field2D indexD4DZ4(const Field2D &f, CELL_LOC outloc = CELL_DEFAULT,
                                   DIFF_METHOD method = DIFF_DEFAULT,
                                   REGION region=RGN_NOBNDRY);
  
  // Advection schemes

  /// Advection operator in index space in X direction
  ///
  /// \f[
  ///   v \frac{d}{di} f
  /// \f]
  ///
  /// @param[in] v       The velocity in the X direction
  /// @param[in] f       The field being advected
  /// @param[in] outloc  The cell location where the result is desired.
  ///                    The default is the same as \p f
  /// @param[in] method  The differencing method to use
  /// @param[in] region  The region of the grid for which the result is calculated.
  virtual const Field2D indexVDDX(const Field2D &v, const Field2D &f, CELL_LOC outloc,
                                  DIFF_METHOD method, REGION region = RGN_NOBNDRY);
  virtual const Field3D indexVDDX(const Field3D &v, const Field3D &f, CELL_LOC outloc,
                                  DIFF_METHOD method, REGION region = RGN_NOBNDRY);

  /// Advection operator in index space in Y direction
  ///
  /// \f[
  ///   v \frac{d}{di} f
  /// \f]
  ///
  /// @param[in] v  The velocity in the Y direction
  /// @param[in] f  The field being advected
  /// @param[in] outloc The cell location where the result is desired. The default is the same as \p f
  /// @param[in] method  The differencing method to use
  /// @param[in] region  The region of the grid for which the result is calculated.
  virtual const Field2D indexVDDY(const Field2D &v, const Field2D &f, CELL_LOC outloc,
                                  DIFF_METHOD method, REGION region=RGN_NOBNDRY);
  virtual const Field3D indexVDDY(const Field3D &v, const Field3D &f, CELL_LOC outloc,
                                  DIFF_METHOD method, REGION region=RGN_NOBNDRY);

  /// Advection operator in index space in Z direction
  ///
  /// \f[
  ///   v \frac{d}{di} f
  /// \f]
  ///
  /// @param[in] v  The velocity in the Z direction
  /// @param[in] f  The field being advected
  /// @param[in] outloc The cell location where the result is desired. The default is the same as \p f
  /// @param[in] method  The differencing method to use
  /// @param[in] region  The region of the grid for which the result is calculated.
  virtual const Field3D indexVDDZ(const Field3D &v, const Field3D &f, CELL_LOC outloc,
                          DIFF_METHOD method, REGION region=RGN_NOBNDRY);

  virtual const Field2D indexFDDX(const Field2D &v, const Field2D &f, CELL_LOC outloc,
                          DIFF_METHOD method, REGION region=RGN_NOBNDRY);
  virtual const Field3D indexFDDX(const Field3D &v, const Field3D &f, CELL_LOC outloc,
                          DIFF_METHOD method, REGION region=RGN_NOBNDRY);
  virtual const Field2D indexFDDY(const Field2D &v, const Field2D &f, CELL_LOC outloc,
                          DIFF_METHOD method, REGION region=RGN_NOBNDRY);
  virtual const Field3D indexFDDY(const Field3D &v, const Field3D &f, CELL_LOC outloc,
                          DIFF_METHOD method, REGION region=RGN_NOBNDRY);
  virtual const Field3D indexFDDZ(const Field3D &v, const Field3D &f, CELL_LOC outloc,
                          DIFF_METHOD method, REGION region=RGN_NOBNDRY);
  /// Derivative functions of a single field stencil
  typedef BoutReal (*deriv_func)(stencil &);
  /// Derivative functions of a BoutReal velocity, and field stencil
  typedef BoutReal (*upwind_func)(BoutReal, stencil &);
  /// Derivative functions of a velocity field, and field stencil v, f
  typedef BoutReal (*flux_func)(stencil&, stencil &);

  /// Interpolate to a give cell location
  /// @param[in] var  The field
  /// @param[in] loc  The wanted location of the field
  virtual const Field3D interp_to(const Field3D &var, CELL_LOC loc);
  virtual const Field2D interp_to(const Field2D &var, CELL_LOC loc);

  /// Transform a field into field-aligned coordinates
  const Field3D toFieldAligned(const Field3D &f) {
    return getParallelTransform().toFieldAligned(f);
  }
  /// Convert back into standard form
  const Field3D fromFieldAligned(const Field3D &f) {
    return getParallelTransform().fromFieldAligned(f);
  }

  bool canToFromFieldAligned() {
    return getParallelTransform().canToFromFieldAligned();
  }

  /*!
   * Unique pointer to ParallelTransform object
   */
  typedef std::unique_ptr<ParallelTransform> PTptr;
  
  /*!
   * Set the parallel (y) transform for this mesh.
   * Unique pointer used so that ParallelTransform will be deleted
   */
  void setParallelTransform(PTptr pt) {
    transform = std::move(pt);
  }
  /*!
   * Set the parallel (y) transform from the options file
   */
  void setParallelTransform();

  /////////////////////////
  // Region related routines
  /////////////////////////

  // The maxregionblocksize to use when creating the default regions.
  // Can be set in the input file and the global default is set by,
  // MAXREGIONBLOCKSIZE in include/bout/region.hxx
  int maxregionblocksize;
  
  /// Get the named region from the region_map for the data iterator
  ///
  /// Throws if region_name not found
  Region<> &getRegion(const std::string &region_name){
    return getRegion3D(region_name);
  }
  Region<Ind3D> &getRegion3D(const std::string &region_name);
  Region<Ind2D> &getRegion2D(const std::string &region_name);
  
  /// Add a new region to the region_map for the data iterator
  ///
  /// Outputs an error message if region_name already exists
  void addRegion(const std::string &region_name, Region<> region){
    return addRegion3D(region_name, region);
  }
  void addRegion(const std::string &region_name, Region<Ind2D> region){
    return addRegion2D(region_name, region);
  }
  void addRegion3D(const std::string &region_name, Region<Ind3D> region);
  void addRegion2D(const std::string &region_name, Region<Ind2D> region);

  /// Converts an Ind2D to an Ind3D using calculation
  Ind3D ind2Dto3D(const Ind2D &ind2D, int jz = 0){
    return Ind3D(ind2D.ind * LocalNz + jz);
  }

  /// Converts an Ind3D to an Ind2D using calculation
  Ind2D ind3Dto2D(const Ind3D &ind3D){
    return Ind2D(ind3D.ind / LocalNz);
  }

  /// Converts an Ind3D to a raw int representing a 2D index using a lookup -- to be used with care
  int map3Dto2D(const Ind3D &ind3D){
    return indexLookup3Dto2D[ind3D.ind];
  }
  
  /// Create the default regions for the data iterator
  ///
  /// Creates RGN_{ALL,NOBNDRY,NOX,NOY}
  void createDefaultRegions();

 protected:
  
  GridDataSource *source; ///< Source for grid data
  
  Coordinates *coords;    ///< Coordinate system. Initialised to Null

  Options *options; ///< Mesh options section
  
  /*!
   * Return the parallel transform, setting it if need be
   */
  ParallelTransform& getParallelTransform();

  PTptr transform; ///< Handles calculation of yup and ydown

  /// Read a 1D array of integers
  const vector<int> readInts(const string &name, int n);
  
  /// Calculates the size of a message for a given x and y range
  int msg_len(const vector<FieldData*> &var_list, int xge, int xlt, int yge, int ylt);
  
<<<<<<< HEAD
  // Initialise derivatives
  virtual void derivs_init(Options* options);
  
  // Loop over mesh, applying a stencil in the X direction
  virtual const Field2D applyXdiff(const Field2D &var, deriv_func func,
=======
  /// Initialise derivatives
  void derivs_init(Options* options);
  
  /// Loop over mesh, applying a stencil in the X direction
  const Field2D applyXdiff(const Field2D &var, deriv_func func,
>>>>>>> b8035718
                           CELL_LOC loc = CELL_DEFAULT,
                           REGION region = RGN_NOBNDRY);

  virtual const Field3D applyXdiff(const Field3D &var, deriv_func func,
                           CELL_LOC loc = CELL_DEFAULT,
                           REGION region = RGN_NOBNDRY);

  virtual const Field2D applyYdiff(const Field2D &var, deriv_func func,
                           CELL_LOC loc = CELL_DEFAULT,
                           REGION region = RGN_NOBNDRY);

  virtual const Field3D applyYdiff(const Field3D &var, deriv_func func,
                           CELL_LOC loc = CELL_DEFAULT,
                           REGION region = RGN_NOBNDRY);

  virtual const Field3D applyZdiff(const Field3D &var, Mesh::deriv_func func,
                           CELL_LOC loc = CELL_DEFAULT,
                           REGION region = RGN_NOBNDRY);

private:
  /// Allocates a default Coordinates object
  Coordinates *createDefaultCoordinates();

  //Internal region related information
  std::map<std::string, Region<Ind3D>> regionMap3D;
  std::map<std::string, Region<Ind2D>> regionMap2D;
  Array<int> indexLookup3Dto2D;
};

#endif // __MESH_H__
<|MERGE_RESOLUTION|>--- conflicted
+++ resolved
@@ -719,19 +719,11 @@
   /// Calculates the size of a message for a given x and y range
   int msg_len(const vector<FieldData*> &var_list, int xge, int xlt, int yge, int ylt);
   
-<<<<<<< HEAD
   // Initialise derivatives
   virtual void derivs_init(Options* options);
   
   // Loop over mesh, applying a stencil in the X direction
   virtual const Field2D applyXdiff(const Field2D &var, deriv_func func,
-=======
-  /// Initialise derivatives
-  void derivs_init(Options* options);
-  
-  /// Loop over mesh, applying a stencil in the X direction
-  const Field2D applyXdiff(const Field2D &var, deriv_func func,
->>>>>>> b8035718
                            CELL_LOC loc = CELL_DEFAULT,
                            REGION region = RGN_NOBNDRY);
 
