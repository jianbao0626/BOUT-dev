--- conflicted
+++ resolved
@@ -650,12 +650,8 @@
   }
   Region<Ind3D> &getRegion3D(const std::string &region_name);
   Region<Ind2D> &getRegion2D(const std::string &region_name);
-<<<<<<< HEAD
   Region<IndPerp> &getRegionPerp(const std::string &region_name);
-  
-=======
-
->>>>>>> ffc765ee
+
   /// Add a new region to the region_map for the data iterator
   ///
   /// Outputs an error message if region_name already exists
@@ -665,17 +661,12 @@
   void addRegion(const std::string &region_name, const Region<Ind2D> &region) {
     return addRegion2D(region_name, region);
   }
-<<<<<<< HEAD
-  void addRegion(const std::string &region_name, Region<IndPerp> region){
+  void addRegion(const std::string &region_name, const Region<IndPerp> &region) {
     return addRegionPerp(region_name, region);
   }
-  void addRegion3D(const std::string &region_name, Region<Ind3D> region);
-  void addRegion2D(const std::string &region_name, Region<Ind2D> region);
-  void addRegionPerp(const std::string &region_name, Region<IndPerp> region);
-=======
   void addRegion3D(const std::string &region_name, const Region<Ind3D> &region);
   void addRegion2D(const std::string &region_name, const Region<Ind2D> &region);
->>>>>>> ffc765ee
+  void addRegionPerp(const std::string &region_name, const Region<IndPerp> &region);
 
   /// Converts an Ind2D to an Ind3D using calculation
   Ind3D ind2Dto3D(const Ind2D &ind2D, int jz = 0){
