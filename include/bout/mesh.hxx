/*!************************************************************************
 * \file mesh.hxx
 *
 * Interface for mesh classes. Contains standard variables and useful
 * routines.
 * 
 * Changelog
 * =========
 *
 * 2014-12 Ben Dudson <bd512@york.ac.uk>
 *     * Removing coordinate system into separate
 *       Coordinates class
 *     * Adding index derivative functions from derivs.cxx
 * 
 * 2010-06 Ben Dudson, Sean Farley
 *     * Initial version, adapted from GridData class
 *     * Incorporates code from topology.cpp and Communicator
 *
 **************************************************************************
 * Copyright 2010 B.D.Dudson, S.Farley, M.V.Umansky, X.Q.Xu
 *
 * Contact: Ben Dudson, bd512@york.ac.uk
 * 
 * This file is part of BOUT++.
 *
 * BOUT++ is free software: you can redistribute it and/or modify
 * it under the terms of the GNU Lesser General Public License as published by
 * the Free Software Foundation, either version 3 of the License, or
 * (at your option) any later version.
 *
 * BOUT++ is distributed in the hope that it will be useful,
 * but WITHOUT ANY WARRANTY; without even the implied warranty of
 * MERCHANTABILITY or FITNESS FOR A PARTICULAR PURPOSE.  See the
 * GNU Lesser General Public License for more details.
 *
 * You should have received a copy of the GNU Lesser General Public License
 * along with BOUT++.  If not, see <http://www.gnu.org/licenses/>.
 *
 **************************************************************************/

class Mesh;

#ifndef __MESH_H__
#define __MESH_H__

#include "mpi.h"

#include "field_data.hxx"
#include "bout_types.hxx"
#include "field2d.hxx"
#include "field3d.hxx"
#include "flexible.hxx"
#include "datafile.hxx"
#include "options.hxx"

#include "fieldgroup.hxx"

#include "boundary_region.hxx"
#include "parallel_boundary_region.hxx"

#include "sys/range.hxx" // RangeIterator

#include <bout/griddata.hxx>

#include "coordinates.hxx"    // Coordinates class

#include "paralleltransform.hxx" // ParallelTransform class

#include "unused.hxx"

#include <bout/region.hxx>

#include <list>
#include <memory>
#include <map>

/// Type used to return pointers to handles
typedef void* comm_handle;

class Mesh {
 public:

  /// Constructor for a "bare", uninitialised Mesh
  /// Only useful for testing
  Mesh() : source(nullptr), coords(nullptr), options(nullptr) {}

  /// Constructor
  /// @param[in] s  The source to be used for loading variables
  /// @param[in] options  The options section for settings
  Mesh(GridDataSource *s, Options *options);

  /// Destructor
  virtual ~Mesh();

  /// Create a Mesh object
  ///
  /// @param[in] source  The data source to use for loading variables
  /// @param[in] opt     The option section. By default this is "mesh"
  static Mesh *create(GridDataSource *source, Options *opt = nullptr);

  /// Create a Mesh object
  ///
  /// The source is determined by
  ///  1) If "file" is set in the options, read that
  ///  2) If "grid" is set in global options, read that
  ///  3) Use options as data source
  ///
  /// @param[in] opt  Input options. Default is "mesh" section
  static Mesh *create(Options *opt = nullptr);

  /// Loads the mesh values
  /// 
  /// Currently need to create and load mesh in separate calls
  /// because creating Fields uses the global "mesh" pointer
  /// which isn't created until Mesh is constructed
  virtual int load() {return 1;}
  
  /// Add output variables to a data file
  /// These are used for post-processing
  virtual void outputVars(Datafile &UNUSED(file)) {} 
  
  // Get routines to request data from mesh file
  
  /// Get an integer from the input source
  /// 
  /// @param[out] ival  The value will be put into this variable
  /// @param[in] name   The name of the variable to read
  ///
  /// @returns zero if successful, non-zero on failure
  int get(int &ival, const string &name);

  /// Get a BoutReal from the input source
  /// 
  /// @param[out] rval  The value will be put into this variable
  /// @param[in] name   The name of the variable to read
  ///
  /// @returns zero if successful, non-zero on failure
  int get(BoutReal &rval, const string &name); 

  /// Get a Field2D from the input source
  /// including communicating guard cells
  ///
  /// @param[out] var   This will be set to the value. Will be allocated if needed
  /// @param[in] name   Name of the variable to read
  /// @param[in] def    The default value if not found
  ///
  /// @returns zero if successful, non-zero on failure
  int get(Field2D &var, const string &name, BoutReal def=0.0);

  template <typename F>
  int get(Flexible<F> &var, const string &name, BoutReal def=0.0){
    // First read from the file
    F tempvar(this);
    int retval = get(tempvar, name, def);
    // then initialize the Flexible<F>
    var = tempvar;
    return retval;
  }

  /// Get a Field3D from the input source
  ///
  /// @param[out] var   This will be set to the value. Will be allocated if needed
  /// @param[in] name   Name of the variable to read
  /// @param[in] def    The default value if not found
  /// @param[in] communicate  Should the field be communicated to fill guard cells?
  ///
  /// @returns zero if successful, non-zero on failure
  int get(Field3D &var, const string &name, BoutReal def=0.0, bool communicate=true);

  /// Get a Vector2D from the input source.
  /// If \p var is covariant then this gets three
  /// Field2D variables with "_x", "_y", "_z" appended to \p name
  /// If \p var is contravariant, then "x", "y", "z" are appended to \p name
  ///
  /// By default all fields revert to zero
  ///
  /// @param[in] var  This will be set to the value read
  /// @param[in] name  The name of the vector. Individual fields are read based on this name by appending. See above
  ///
  /// @returns zero always. 
  int get(Vector2D &var, const string &name);

  /// Get a Vector3D from the input source.
  /// If \p var is covariant then this gets three
  /// Field3D variables with "_x", "_y", "_z" appended to \p name
  /// If \p var is contravariant, then "x", "y", "z" are appended to \p name
  ///
  /// By default all fields revert to zero
  ///
  /// @param[in] var  This will be set to the value read
  /// @param[in] name  The name of the vector. Individual fields are read based on this name by appending. See above
  ///
  /// @returns zero always. 
  int get(Vector3D &var, const string &name);

  /// Wrapper for GridDataSource::hasVar
  bool sourceHasVar(const string &name);
  
  // Communications
  /*!
   * Communicate a list of FieldData objects
   * Uses a variadic template (C++11) to pack all
   * arguments into a FieldGroup
   */
  template <typename... Ts>
  void communicate(Ts&... ts) {
    FieldGroup g(ts...);
    communicate(g);
  }

  template <typename... Ts>
  void communicateXZ(Ts&... ts) {
    FieldGroup g(ts...);
    communicateXZ(g);
  }

  /*!
   * Communicate a group of fields
   */
  void communicate(FieldGroup &g);

  /// Communcate guard cells in XZ only
  /// i.e. no Y communication
  ///
  /// @param g  The group of fields to communicate. Guard cells will be modified
  void communicateXZ(FieldGroup &g);

  /*!
   * Communicate an X-Z field
   */
  void communicate(FieldPerp &f); 

  /*!
   * Send a list of FieldData objects
   * Packs arguments into a FieldGroup and passes
   * to send(FieldGroup&).
   */
  template <typename... Ts>
  comm_handle send(Ts&... ts) {
    FieldGroup g(ts...);
    return send(g);
  }

  /// Perform communications without waiting for them
  /// to finish. Requires a call to wait() afterwards.
  ///
  /// \param g Group of fields to communicate
  /// \returns handle to be used as input to wait()
  virtual comm_handle send(FieldGroup &g) = 0;  
  virtual int wait(comm_handle handle) = 0; ///< Wait for the handle, return error code

  // non-local communications

  /// Low-level communication routine
  /// Send a buffer of data from this processor to another
  /// This must be matched by a corresponding call to
  /// receiveFromProc on the receiving processor
  ///
  /// @param[in] xproc  X index of processor to send to
  /// @param[in] yproc  Y index of processor to send to
  /// @param[in] buffer A buffer of data to send
  /// @param[in] size   The length of \p buffer
  /// @param[in] tag    A label, must be the same at receive
  virtual MPI_Request sendToProc(int xproc, int yproc, BoutReal *buffer, int size, int tag) = 0;

  /// Low-level communication routine
  /// Receive a buffer of data from another processor
  /// Must be matched by corresponding sendToProc call
  /// on the sending processor
  ///
  /// @param[in] xproc X index of sending processor
  /// @param[in] yproc Y index of sending processor
  /// @param[inout] buffer  The buffer to fill with data. Must already be allocated of length \p size
  /// @param[in] size  The length of \p buffer
  /// @param[in] tag   A label, must be the same as send
  virtual comm_handle receiveFromProc(int xproc, int yproc, BoutReal *buffer, int size, int tag) = 0;
  
  virtual int getNXPE() = 0; ///< The number of processors in the X direction
  virtual int getNYPE() = 0; ///< The number of processors in the Y direction
  virtual int getXProcIndex() = 0; ///< This processor's index in X direction
  virtual int getYProcIndex() = 0; ///< This processor's index in Y direction
  
  // X communications
  virtual bool firstX() = 0;  ///< Is this processor first in X? i.e. is there a boundary to the left in X?
  virtual bool lastX() = 0; ///< Is this processor last in X? i.e. is there a boundary to the right in X?
  bool periodicX; ///< Domain is periodic in X?

  int NXPE, PE_XIND; ///< Number of processors in X, and X processor index

  /// Send a buffer of data to processor at X index +1
  ///
  /// @param[in] buffer  The data to send. Must be at least length \p size
  /// @param[in] size    The number of BoutReals to send
  /// @param[in] tag     A label for the communication. Must be the same at receive
  virtual int sendXOut(BoutReal *buffer, int size, int tag) = 0;

  /// Send a buffer of data to processor at X index -1
  ///
  /// @param[in] buffer  The data to send. Must be at least length \p size
  /// @param[in] size    The number of BoutReals to send
  /// @param[in] tag     A label for the communication. Must be the same at receive
  virtual int sendXIn(BoutReal *buffer, int size, int tag) = 0;

  /// Receive a buffer of data from X index +1
  ///
  /// @param[in] buffer  A buffer to put the data in. Must already be allocated of length \p size
  /// @param[in] size    The number of BoutReals to receive and put in \p buffer
  /// @param[in] tag     A label for the communication. Must be the same as sent
  virtual comm_handle irecvXOut(BoutReal *buffer, int size, int tag) = 0;

  /// Receive a buffer of data from X index -1
  ///
  /// @param[in] buffer  A buffer to put the data in. Must already be allocated of length \p size
  /// @param[in] size    The number of BoutReals to receive and put in \p buffer
  /// @param[in] tag     A label for the communication. Must be the same as sent
  virtual comm_handle irecvXIn(BoutReal *buffer, int size, int tag) = 0;

  MPI_Comm getXcomm() {return getXcomm(0);} ///< Return communicator containing all processors in X
  virtual MPI_Comm getXcomm(int jy) const = 0; ///< Return X communicator
  virtual MPI_Comm getYcomm(int jx) const = 0; ///< Return Y communicator
  
  /// Is local X index \p jx periodic in Y?
  ///
  /// \param[in] jx   The local (on this processor) index in X
  virtual bool periodicY(int jx) const;

  /// Is local X index \p jx periodic in Y?
  ///
  /// \param[in] jx   The local (on this processor) index in X
  /// \param[out] ts  The Twist-Shift angle if periodic
  virtual bool periodicY(int jx, BoutReal &ts) const = 0;
  
  virtual int ySize(int jx) const; ///< The number of points in Y at fixed X index \p jx

  // Y communications
  virtual bool firstY() const = 0; ///< Is this processor first in Y? i.e. is there a boundary at lower Y?
  virtual bool lastY() const = 0; ///< Is this processor last in Y? i.e. is there a boundary at upper Y?
  virtual bool firstY(int xpos) const = 0; ///< Is this processor first in Y? i.e. is there a boundary at lower Y?
  virtual bool lastY(int xpos) const = 0; ///< Is this processor last in Y? i.e. is there a boundary at upper Y?
  virtual int UpXSplitIndex() = 0;  ///< If the upper Y guard cells are split in two, return the X index where the split occurs
  virtual int DownXSplitIndex() = 0; ///< If the lower Y guard cells are split in two, return the X index where the split occurs

  /// Send data
  virtual int sendYOutIndest(BoutReal *buffer, int size, int tag) = 0;

  /// 
  virtual int sendYOutOutdest(BoutReal *buffer, int size, int tag) = 0;

  ///
  virtual int sendYInIndest(BoutReal *buffer, int size, int tag) = 0;

  ///
  virtual int sendYInOutdest(BoutReal *buffer, int size, int tag) = 0;

  /// Non-blocking receive. Must be followed by a call to wait()
  ///
  /// @param[out] buffer  A buffer of length \p size which must already be allocated
  /// @param[in] size The number of BoutReals expected
  /// @param[in] tag  The tag number of the expected message
  virtual comm_handle irecvYOutIndest(BoutReal *buffer, int size, int tag) = 0;

  /// Non-blocking receive. Must be followed by a call to wait()
  ///
  /// @param[out] buffer  A buffer of length \p size which must already be allocated
  /// @param[in] size The number of BoutReals expected
  /// @param[in] tag  The tag number of the expected message
  virtual comm_handle irecvYOutOutdest(BoutReal *buffer, int size, int tag) = 0;

  /// Non-blocking receive. Must be followed by a call to wait()
  ///
  /// @param[out] buffer  A buffer of length \p size which must already be allocated
  /// @param[in] size The number of BoutReals expected
  /// @param[in] tag  The tag number of the expected message
  virtual comm_handle irecvYInIndest(BoutReal *buffer, int size, int tag) = 0;

  /// Non-blocking receive. Must be followed by a call to wait()
  ///
  /// @param[out] buffer  A buffer of length \p size which must already be allocated
  /// @param[in] size The number of BoutReals expected
  /// @param[in] tag  The tag number of the expected message
  virtual comm_handle irecvYInOutdest(BoutReal *buffer, int size, int tag) = 0;
  
  // Boundary region iteration

  /// Iterate over the lower Y boundary
  virtual const RangeIterator iterateBndryLowerY() const = 0;

  /// Iterate over the upper Y boundary
  virtual const RangeIterator iterateBndryUpperY() const = 0;
  virtual const RangeIterator iterateBndryLowerOuterY() const = 0;
  virtual const RangeIterator iterateBndryLowerInnerY() const = 0;
  virtual const RangeIterator iterateBndryUpperOuterY() const = 0;
  virtual const RangeIterator iterateBndryUpperInnerY() const = 0;
  
  bool hasBndryLowerY(); ///< Is there a boundary on the lower guard cells in Y?
  bool hasBndryUpperY(); ///< Is there a boundary on the upper guard cells in Y?

  // Boundary regions

  /// Return a vector containing all the boundary regions on this processor
  virtual vector<BoundaryRegion*> getBoundaries() = 0;

  /// Add a boundary region to this processor
  virtual void addBoundary(BoundaryRegion* UNUSED(bndry)) {}

  /// Get all the parallel (Y) boundaries on this processor 
  virtual vector<BoundaryRegionPar*> getBoundariesPar() = 0;

  /// Add a parallel(Y) boundary to this processor 
  virtual void addBoundaryPar(BoundaryRegionPar* UNUSED(bndry)) {}
  
  /// Branch-cut special handling (experimental)
  virtual const Field3D smoothSeparatrix(const Field3D &f) {return f;}
  
  virtual BoutReal GlobalX(int jx) const = 0; ///< Continuous X index between 0 and 1
  virtual BoutReal GlobalY(int jy) const = 0; ///< Continuous Y index (0 -> 1)
  virtual BoutReal GlobalX(BoutReal jx) const = 0; ///< Continuous X index between 0 and 1
  virtual BoutReal GlobalY(BoutReal jy) const = 0; ///< Continuous Y index (0 -> 1)
  
  //////////////////////////////////////////////////////////
  
  int GlobalNx, GlobalNy, GlobalNz; ///< Size of the global arrays. Note: can have holes
  int OffsetX, OffsetY, OffsetZ;    ///< Offset of this mesh within the global array
                                    ///< so startx on this processor is OffsetX in global
  
  /// Global locator functions
  virtual int XGLOBAL(int xloc) const = 0; ///< Continuous global X index
  virtual int YGLOBAL(int yloc) const = 0; ///< Continuous global Y index

  /// Size of the mesh on this processor including guard/boundary cells
  int LocalNx, LocalNy, LocalNz;
  
  /// Local ranges of data (inclusive), excluding guard cells
  int xstart, xend, ystart, yend;
  
  bool StaggerGrids;    ///< Enable staggered grids (Centre, Lower). Otherwise all vars are cell centred (default).
  
  bool IncIntShear; ///< Include integrated shear (if shifting X)

  /// Coordinate system
  Coordinates *coordinates() {
    if (coords) { // True branch most common, returns immediately
      return coords;
    }
    // No coordinate system set. Create default
    // Note that this can't be allocated here due to incomplete type
    // (circular dependency between Mesh and Coordinates)
    coords = createDefaultCoordinates();
    return coords;
  }

  // First derivatives in index space
  // Implemented in src/mesh/index_derivs.hxx

  BoutReal fft_derivs_filter; ///< Fraction of modes to filter. This is set in derivs_init from option "ddz:fft_filter"
  /// First derivative in X direction, in index space
  const Field3D indexDDX(const Field3D &f, CELL_LOC outloc, DIFF_METHOD method,
                         REGION region=RGN_NOBNDRY);
  /// First derivative in X direction, in index space
  const Field2D indexDDX(const Field2D &f, CELL_LOC outloc = CELL_DEFAULT,
                         DIFF_METHOD method = DIFF_DEFAULT,
                         REGION region= RGN_NOBNDRY);
  /// First derivative in Y direction in index space
  const Field3D indexDDY(const Field3D &f, CELL_LOC outloc, DIFF_METHOD method,
                         REGION region=RGN_NOBNDRY);
  /// First derivative in Y direction in index space
  const Field2D indexDDY(const Field2D &f, CELL_LOC outloc = CELL_DEFAULT,
                         DIFF_METHOD method = DIFF_DEFAULT,
                         REGION region=RGN_NOBNDRY);
  /// First derivative in Z direction in index space
  const Field3D indexDDZ(const Field3D &f, CELL_LOC outloc, DIFF_METHOD method,
                         REGION region=RGN_NOBNDRY);
  const Field3D indexDDZ(const Field3D &f, CELL_LOC outloc, DIFF_METHOD method,
                         bool inc_xbndry) {
    return indexDDZ(f, outloc, method, inc_xbndry? RGN_NOY : RGN_NOBNDRY);
  }
  /// First derivative in Z direction in index space
  const Field2D indexDDZ(const Field2D &f, CELL_LOC outloc = CELL_DEFAULT,
                         DIFF_METHOD method = DIFF_DEFAULT,
                         REGION region=RGN_NOBNDRY);

  // Second derivatives in index space
  // Implemented in src/mesh/index_derivs.hxx
  
  /// Second derivative in X direction in index space
  ///
  /// @param[in] f  The field to be differentiated
  /// @param[in] outloc  The cell location where the result is desired
  /// @param[in] method  The differencing method to use, overriding default
  /// @param[in] region  The region of the grid for which the result is calculated.
  const Field3D indexD2DX2(const Field3D &f, CELL_LOC outloc, DIFF_METHOD method,
                           REGION region=RGN_NOBNDRY);
  /// Second derivative in X direction in index space
  const Field2D indexD2DX2(const Field2D &f, CELL_LOC outloc = CELL_DEFAULT,
                           DIFF_METHOD method = DIFF_DEFAULT,
                           REGION region=RGN_NOBNDRY);

  /// Second derivative in Y direction in index space
  ///
  /// @param[in] f  The field to be differentiated
  /// @param[in] outloc  The cell location where the result is desired
  /// @param[in] method  The differencing method to use, overriding default
  /// @param[in] region  The region of the grid for which the result is calculated.
  const Field3D indexD2DY2(const Field3D &f, CELL_LOC outloc, DIFF_METHOD method,
                           REGION region=RGN_NOBNDRY);
  /// Second derivative in Y direction in index space
  const Field2D indexD2DY2(const Field2D &f, CELL_LOC outloc = CELL_DEFAULT,
                           DIFF_METHOD method = DIFF_DEFAULT,
                           REGION region=RGN_NOBNDRY);

  /// Second derivative in Z direction in index space
  ///
  /// @param[in] f  The field to be differentiated
  /// @param[in] outloc  The cell location where the result is desired
  /// @param[in] method  The differencing method to use, overriding default
  /// @param[in] region  The region of the grid for which the result is calculated.
  const Field3D indexD2DZ2(const Field3D &f, CELL_LOC outloc,
                           DIFF_METHOD method, REGION region);
  const Field3D indexD2DZ2(const Field3D &f, CELL_LOC outloc,
                           DIFF_METHOD method, bool inc_xbndry) {
    return indexD2DZ2(f,outloc, method, inc_xbndry ? RGN_NOY : RGN_NOBNDRY);
  }

  // Fourth derivatives in index space
  /// Fourth derivative in X direction in index space
  const Field3D indexD4DX4(const Field3D &f, CELL_LOC outloc = CELL_DEFAULT,
                           DIFF_METHOD method = DIFF_DEFAULT,
                           REGION region=RGN_NOBNDRY);
  /// Fourth derivative in X direction in index space
  const Field2D indexD4DX4(const Field2D &f, CELL_LOC outloc = CELL_DEFAULT,
                           DIFF_METHOD method = DIFF_DEFAULT,
                           REGION region=RGN_NOBNDRY);
  /// Fourth derivative in Y direction in index space
  const Field3D indexD4DY4(const Field3D &f, CELL_LOC outloc = CELL_DEFAULT,
                           DIFF_METHOD method = DIFF_DEFAULT,
                           REGION region=RGN_NOBNDRY);
  /// Fourth derivative in Y direction in index space
  const Field2D indexD4DY4(const Field2D &f, CELL_LOC outloc = CELL_DEFAULT,
                           DIFF_METHOD method = DIFF_DEFAULT,
                           REGION region=RGN_NOBNDRY);
  /// Fourth derivative in Z direction in index space
  const Field3D indexD4DZ4(const Field3D &f, CELL_LOC outloc = CELL_DEFAULT,
                           DIFF_METHOD method = DIFF_DEFAULT,
                           REGION region=RGN_NOBNDRY);
  /// Fourth derivative in Z direction in index space
  const Field2D indexD4DZ4(const Field2D &f, CELL_LOC outloc = CELL_DEFAULT,
                           DIFF_METHOD method = DIFF_DEFAULT,
                           REGION region=RGN_NOBNDRY);
  
  // Advection schemes

  /// Advection operator in index space in X direction
  ///
  /// \f[
  ///   v \frac{d}{di} f
  /// \f]
  ///
  /// @param[in] v       The velocity in the X direction
  /// @param[in] f       The field being advected
  /// @param[in] outloc  The cell location where the result is desired.
  ///                    The default is the same as \p f
  /// @param[in] method  The differencing method to use
  /// @param[in] region  The region of the grid for which the result is calculated
  const Field2D indexVDDX(const Field2D &v, const Field2D &f, CELL_LOC outloc,
                          DIFF_METHOD method, REGION region = RGN_NOBNDRY);
  const Field3D indexVDDX(const Field3D &v, const Field3D &f, CELL_LOC outloc,
                          DIFF_METHOD method, REGION region = RGN_NOBNDRY);

  /// Advection operator in index space in Y direction
  ///
  /// \f[
  ///   v \frac{d}{di} f
  /// \f]
  ///
  /// @param[in] v  The velocity in the Y direction
  /// @param[in] f  The field being advected
  /// @param[in] outloc The cell location where the result is desired. The default is the same as \p f
  /// @param[in] method  The differencing method to use
  /// @param[in] region  The region of the grid for which the result is calculated.
  const Field2D indexVDDY(const Field2D &v, const Field2D &f, CELL_LOC outloc,
                          DIFF_METHOD method, REGION region=RGN_NOBNDRY);
  const Field3D indexVDDY(const Field3D &v, const Field3D &f, CELL_LOC outloc,
                          DIFF_METHOD method, REGION region=RGN_NOBNDRY);

  /// Advection operator in index space in Z direction
  ///
  /// \f[
  ///   v \frac{d}{di} f
  /// \f]
  ///
  /// @param[in] v  The velocity in the Z direction
  /// @param[in] f  The field being advected
  /// @param[in] outloc The cell location where the result is desired. The default is the same as \p f
  /// @param[in] method  The differencing method to use
  /// @param[in] region  The region of the grid for which the result is calculated.
  const Field3D indexVDDZ(const Field3D &v, const Field3D &f, CELL_LOC outloc,
                          DIFF_METHOD method, REGION region=RGN_NOBNDRY);

  const Field2D indexFDDX(const Field2D &v, const Field2D &f, CELL_LOC outloc,
                          DIFF_METHOD method, REGION region=RGN_NOBNDRY);
  const Field3D indexFDDX(const Field3D &v, const Field3D &f, CELL_LOC outloc,
                          DIFF_METHOD method, REGION region=RGN_NOBNDRY);
  const Field2D indexFDDY(const Field2D &v, const Field2D &f, CELL_LOC outloc,
                          DIFF_METHOD method, REGION region=RGN_NOBNDRY);
  const Field3D indexFDDY(const Field3D &v, const Field3D &f, CELL_LOC outloc,
                          DIFF_METHOD method, REGION region=RGN_NOBNDRY);
  const Field3D indexFDDZ(const Field3D &v, const Field3D &f, CELL_LOC outloc,
                          DIFF_METHOD method, REGION region=RGN_NOBNDRY);
  /// Derivative functions of a single field stencil
  typedef BoutReal (*deriv_func)(stencil &);
  /// Derivative functions of a BoutReal velocity, and field stencil
  typedef BoutReal (*upwind_func)(BoutReal, stencil &);
  /// Derivative functions of a velocity field, and field stencil v, f
  typedef BoutReal (*flux_func)(stencil&, stencil &);

  /// Transform a field into field-aligned coordinates
<<<<<<< HEAD
  const Field3D toFieldAligned(const Field3D &f, const REGION region = RGN_NOX) {
    return getParallelTransform().toFieldAligned(f, region);
  }
  /// Convert back into standard form
  const Field3D fromFieldAligned(const Field3D &f, const REGION region = RGN_NOX) {
    return getParallelTransform().fromFieldAligned(f, region);
=======
  const Field3D toFieldAligned(const Field3D &f) {
    return transform->toFieldAligned(f);
  }
  /// Convert back into standard form
  const Field3D fromFieldAligned(const Field3D &f) {
    return transform->fromFieldAligned(f);
  }

  const string getCoordinateSystem() {
    if (transform) {
      return transform->getCoordinateSystem();
    } else {
      // ParallelTransform not initialized yet. Any Field3D created better not
      // need to know its coordinate system.
      return "none";
    }
>>>>>>> 6347cc95
  }

  bool canToFromFieldAligned() {
    return transform->canToFromFieldAligned();
  }

  /*!
   * Unique pointer to ParallelTransform object
   */
  typedef std::unique_ptr<ParallelTransform> PTptr;
  
  /*!
   * Set the parallel (y) transform for this mesh.
   * Unique pointer used so that ParallelTransform will be deleted
   */
  void setParallelTransform(PTptr pt) {
    transform = std::move(pt);
  }
  /*!
   * Set the parallel (y) transform from the options file
   */
  void setParallelTransform();

  /////////////////////////
  // Region related routines
  /////////////////////////

  // The maxregionblocksize to use when creating the default regions.
  // Can be set in the input file and the global default is set by,
  // MAXREGIONBLOCKSIZE in include/bout/region.hxx
  int maxregionblocksize;
  
  /// Get the named region from the region_map for the data iterator
  ///
  /// Throws if region_name not found
  Region<> &getRegion(const std::string &region_name){
    return getRegion3D(region_name);
  }
  Region<Ind3D> &getRegion3D(const std::string &region_name);
  Region<Ind2D> &getRegion2D(const std::string &region_name);

  /// Add a new region to the region_map for the data iterator
  ///
  /// Outputs an error message if region_name already exists
  void addRegion(const std::string &region_name, const Region<> &region) {
    return addRegion3D(region_name, region);
  }
  void addRegion(const std::string &region_name, const Region<Ind2D> &region) {
    return addRegion2D(region_name, region);
  }
  void addRegion3D(const std::string &region_name, const Region<Ind3D> &region);
  void addRegion2D(const std::string &region_name, const Region<Ind2D> &region);

  /// Converts an Ind2D to an Ind3D using calculation
  Ind3D ind2Dto3D(const Ind2D &ind2D, int jz = 0){
    return Ind3D(ind2D.ind * LocalNz + jz);
  }

  /// Converts an Ind3D to an Ind2D using calculation
  Ind2D ind3Dto2D(const Ind3D &ind3D){
    return Ind2D(ind3D.ind / LocalNz);
  }

  /// Converts an Ind3D to a raw int representing a 2D index using a lookup -- to be used with care
  int map3Dto2D(const Ind3D &ind3D){
    return indexLookup3Dto2D[ind3D.ind];
  }
  
  /// Create the default regions for the data iterator
  ///
  /// Creates RGN_{ALL,NOBNDRY,NOX,NOY}
  void createDefaultRegions();
  
  /*!
   * Return the parallel transform, setting it if need be
   */
  ParallelTransform& getParallelTransform();
  
 protected:
  
  GridDataSource *source; ///< Source for grid data
  
  Coordinates *coords;    ///< Coordinate system. Initialised to Null

  Options *options; ///< Mesh options section
  

  PTptr transform; ///< Handles calculation of yup and ydown

  /// Read a 1D array of integers
  const vector<int> readInts(const string &name, int n);
  
  /// Calculates the size of a message for a given x and y range
  int msg_len(const vector<FieldData*> &var_list, int xge, int xlt, int yge, int ylt);
  
  /// Initialise derivatives
  void derivs_init(Options* options);
  
  /// Loop over mesh, applying a stencil in the X direction
  const Field2D applyXdiff(const Field2D &var, deriv_func func,
                           CELL_LOC loc = CELL_DEFAULT,
                           REGION region = RGN_NOBNDRY);

  const Field3D applyXdiff(const Field3D &var, deriv_func func,
                           CELL_LOC loc = CELL_DEFAULT,
                           REGION region = RGN_NOBNDRY);

  const Field2D applyYdiff(const Field2D &var, deriv_func func,
                           CELL_LOC loc = CELL_DEFAULT,
                           REGION region = RGN_NOBNDRY);

  const Field3D applyYdiff(const Field3D &var, deriv_func func,
                           CELL_LOC loc = CELL_DEFAULT,
                           REGION region = RGN_NOBNDRY);

  const Field3D applyZdiff(const Field3D &var, Mesh::deriv_func func,
                           CELL_LOC loc = CELL_DEFAULT,
                           REGION region = RGN_NOBNDRY);

private:
  /// Allocates a default Coordinates object
  Coordinates *createDefaultCoordinates();

  //Internal region related information
  std::map<std::string, Region<Ind3D>> regionMap3D;
  std::map<std::string, Region<Ind2D>> regionMap2D;
  Array<int> indexLookup3Dto2D;
};

#endif // __MESH_H__
<|MERGE_RESOLUTION|>--- conflicted
+++ resolved
@@ -614,20 +614,12 @@
   typedef BoutReal (*flux_func)(stencil&, stencil &);
 
   /// Transform a field into field-aligned coordinates
-<<<<<<< HEAD
   const Field3D toFieldAligned(const Field3D &f, const REGION region = RGN_NOX) {
-    return getParallelTransform().toFieldAligned(f, region);
+    return transform->toFieldAligned(f, region);
   }
   /// Convert back into standard form
   const Field3D fromFieldAligned(const Field3D &f, const REGION region = RGN_NOX) {
-    return getParallelTransform().fromFieldAligned(f, region);
-=======
-  const Field3D toFieldAligned(const Field3D &f) {
-    return transform->toFieldAligned(f);
-  }
-  /// Convert back into standard form
-  const Field3D fromFieldAligned(const Field3D &f) {
-    return transform->fromFieldAligned(f);
+    return transform->fromFieldAligned(f, region);
   }
 
   const string getCoordinateSystem() {
@@ -638,7 +630,6 @@
       // need to know its coordinate system.
       return "none";
     }
->>>>>>> 6347cc95
   }
 
   bool canToFromFieldAligned() {
