/***************************************************************************
 * Define some useful constants
 * 
 **************************************************************************/

#ifndef __CONSTANTS_H__
#define __CONSTANTS_H__

#include <bout_types.hxx>

/// Mathematical constant pi
const BoutReal PI = 3.141592653589793;
/// Mathematical constant 2 * pi
const BoutReal TWOPI = 2 * PI;

namespace SI {
  // Constants in SI system of units
  const BoutReal c   = 299792458;       ///< Speed of light in vacuum
  const BoutReal mu0 = 4.e-7*PI;        ///< Permeability of free space
  const BoutReal e0  = 1/(c*c*mu0);     ///< Permittivity of free space
  const BoutReal qe  = 1.602176634e-19; ///< Electron charge
  const BoutReal Me  = 9.10938356e-31;  ///< Electron mass
  const BoutReal Mp  = 1.672621898e-27; ///< Proton mass
  const BoutReal kb  = 1.38064852e-23;  ///< Boltzmanns constant
<<<<<<< HEAD
  const BoutReal u   = 1.660539040e-27;        ///< Unified atomic mass unit
  const BoutReal M_Hydrogen = 1.008 * u;       ///< Mass of a Hydrogen atom
  const BoutReal M_Deuterium = 2.01410178 * u; ///< Mass of a Deuterium atom
  const BoutReal M_Tritium = 3.0160492 * u;    ///< Mass of a Tritium atom
=======
  const BoutReal amu = 1.660539040e-27;          ///< Unified atomic mass unit
  const BoutReal M_Hydrogen = 1.008 * amu;       ///< Mass of a Hydrogen atom
  const BoutReal M_Deuterium = 2.01410178 * amu; ///< Mass of a Deuterium atom
  const BoutReal M_Tritium = 3.0160492 * amu;    ///< Mass of a Tritium atom
>>>>>>> d806209f
}

#endif // __CONSTANTS_H__<|MERGE_RESOLUTION|>--- conflicted
+++ resolved
@@ -22,17 +22,10 @@
   const BoutReal Me  = 9.10938356e-31;  ///< Electron mass
   const BoutReal Mp  = 1.672621898e-27; ///< Proton mass
   const BoutReal kb  = 1.38064852e-23;  ///< Boltzmanns constant
-<<<<<<< HEAD
-  const BoutReal u   = 1.660539040e-27;        ///< Unified atomic mass unit
-  const BoutReal M_Hydrogen = 1.008 * u;       ///< Mass of a Hydrogen atom
-  const BoutReal M_Deuterium = 2.01410178 * u; ///< Mass of a Deuterium atom
-  const BoutReal M_Tritium = 3.0160492 * u;    ///< Mass of a Tritium atom
-=======
   const BoutReal amu = 1.660539040e-27;          ///< Unified atomic mass unit
   const BoutReal M_Hydrogen = 1.008 * amu;       ///< Mass of a Hydrogen atom
   const BoutReal M_Deuterium = 2.01410178 * amu; ///< Mass of a Deuterium atom
   const BoutReal M_Tritium = 3.0160492 * amu;    ///< Mass of a Tritium atom
->>>>>>> d806209f
 }
 
 #endif // __CONSTANTS_H__