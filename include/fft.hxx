--- conflicted
+++ resolved
@@ -37,11 +37,8 @@
 void irfft(dcomplex *in, int length, BoutReal *out);
 void rfft(BoutReal **in, const int length1, const int length2, dcomplex **out, bool transpose=false);
 void irfft(dcomplex **in, const int length1, const int length2, BoutReal **out, bool transpose=false);
-<<<<<<< HEAD
-=======
 void rfft(BoutReal ***in, const int length1, const int length2, const int length3, dcomplex ***out, bool transpose=false);
 void irfft(dcomplex ***in, const int length1, const int length2, const int length3, BoutReal ***out, bool transpose=false);
->>>>>>> 778a8a44
 void rfft(Field3D &fld, dcomplex ***out, bool transpose=false);
 void rfft(Field3D &fld, bool transpose=false);
 void irfft(Field3D &fld, dcomplex ***in, bool transpose=false);
