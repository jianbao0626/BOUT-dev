--- conflicted
+++ resolved
@@ -76,15 +76,6 @@
   virtual int byteSize() const = 0; ///< Number of bytes for a single point
   virtual int BoutRealSize() const { return 0; } ///< Number of BoutReals (not implemented if not BoutReal)
 
-<<<<<<< HEAD
-  DEPRECATED(virtual int getData(int x, int y, int z, void *vptr) const) = 0; ///< Return number of bytes
-  DEPRECATED(virtual int getData(int x, int y, int z, BoutReal *rptr) const) = 0; ///< Return number of BoutReals
-  
-  DEPRECATED(virtual int setData(int x, int y, int z, void *vptr)) = 0;
-  DEPRECATED(virtual int setData(int x, int y, int z, BoutReal *rptr)) = 0;
-
-=======
->>>>>>> ac011388
   virtual void doneComms() { }; // Notifies that communications done
   
   // Boundary conditions
