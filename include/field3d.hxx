/**************************************************************************
 * Copyright 2010 B.D.Dudson, S.Farley, M.V.Umansky, X.Q.Xu
 *
 * Contact: Ben Dudson, bd512@york.ac.uk
 * 
 * This file is part of BOUT++.
 *
 * BOUT++ is free software: you can redistribute it and/or modify
 * it under the terms of the GNU Lesser General Public License as published by
 * the Free Software Foundation, either version 3 of the License, or
 * (at your option) any later version.
 *
 * BOUT++ is distributed in the hope that it will be useful,
 * but WITHOUT ANY WARRANTY; without even the implied warranty of
 * MERCHANTABILITY or FITNESS FOR A PARTICULAR PURPOSE.  See the
 * GNU Lesser General Public License for more details.
 *
 * You should have received a copy of the GNU Lesser General Public License
 * along with BOUT++.  If not, see <http://www.gnu.org/licenses/>.
 *
 **************************************************************************/

class Field3D;

#pragma once
#ifndef __FIELD3D_H__
#define __FIELD3D_H__

class Mesh;  // #include "bout/mesh.hxx"
#include "field.hxx"
#include "field2d.hxx"
#include "fieldperp.hxx"
#include "stencils.hxx"
#include "bout_types.hxx"

#include "bout/dataiterator.hxx"

#include "bout/array.hxx"

#include "bout/deprecated.hxx"
#include "bout/assert.hxx"

#include "bout/field_visitor.hxx"

/// Class for 3D X-Y-Z scalar fields
/*!
  This class represents a scalar field defined over the mesh.
  It handles memory management, and provides overloaded operators
  for operations on the data, iterators and access methods.

  Initialisation
  --------------

  Fields can be declared in any scope (even global),
  but cannot be accessed by index or used until the data
  is allocated.

      Field3D f;   // Declare variable, no data allocated
      f(0,0,0) = 1.0; // Error !

      f = 0.0;  // Allocates memory, fills with value (0.0)

      Field3D g(1.0); // Declares, allocates memory, fills with value (1.0)

      Field3D h;   // not allocated
      h.allocate();  // Data array allocated, values undefined
      f(0,0,0) = 1.0; // ok

  Copy-on-Write
  -------------

  A field is a reference to the underlying data array, so
  setting one field equal to another has the effect of making
  both fields share the same underlying data

      Field3D f(0.0);
      Field3D g = f; // f and g now share data
      f(0,0,0) = 1.0; // g is also modified

  Setting the entire field equal to a new value changes the reference:

      Field3D f(0.0);
      Field3D g = f; // f and g now share data
      g = 1.0;   // g and f are now separate

  To ensure that a field is unique, call allocate() which
  will make a copy of the underlying data if it is shared.

      Field3D f(0.0);
      Field3D g = f; // f and g now share data
      g.allocate();  // Data copied so g and f don't share data
      f(0,0,0) = 1.0; // ok

  Data access
  -----------

  Individual data indices can be accessed by index using
  round brackets:

      Field3D f;
      f(0,1,2) = 1.0;  // Set value
      BoutReal val = f(2,1,3);  // Get value

  If CHECK is greater than 2, this function will perform
  bounds checking. This will significantly slow calculations.

  Some methods, such as FFT routines, need access to
  a pointer to memory. For the Z dimension this can be done
  by passing only the X and Y indices

      BoutReal *data = f(0,1);

  `data` now points to `f(0,1,0)` and can be incremented to move in Z.

  Indexing can also be done using DataIterator or Indices objects,
  defined in bout/dataiterator.hxx:

      Indices i = {0,1,0};

      f[i] = 1.0;  // Equivalent to f(0,1,0)

  This is primarily used to allow convenient iteration over fields

  Iteration
  ---------

  To loop over all points in a field, a for loop can be used
  to get the indices:

      Field3D f(0.0); // Allocate, set to zero

      for( auto i : f ) {  // Loop over all points, with index i
        f[i] = 1.0;
      }

  There is also more explicit looping over regions:

      for( auto i : f.region(RGN_ALL) ) {  // Loop over all points, with index i
        f[i] = 1.0;
      }

  Parallel (y) derivatives
  ------------------------

  In several numerical schemes the mapping along magnetic fields
  (default y direction) is a relatively complex map. To accommodate
  this, the values of a field in the positive (up) and negative (down)
  directions can be stored in separate fields.

      Field3D f(0.0); // f allocated, set to zero

      f.yup() // error; f.yup not allocated

      f.mergeYupYdown(); // f.yup() and f.ydown() now point to f
      f.yup()(0,1,0)  // ok, gives value of f at (0,1,0)

      To have separate fields for yup and ydown, first call

      f.splitYupYdown(); // f.yup() and f.ydown() separate

      f.yup(); // ok
      f.yup()(0,1,0) // error; f.yup not allocated

      f.yup() = 1.0; // Set f.yup() field to 1.0

      f.yup()(0,1,0) // ok

 */
class Field3D : public Field, public FieldData {
 public:
  /*!
   * Constructor
   *
   * Note: the global "mesh" can't be passed here because
   * fields may be created before the mesh is.
   */
  Field3D(Mesh *localmesh = nullptr);

  /*!
   * Copy constructor
   */
  Field3D(const Field3D& f);
  
  /// Constructor from 2D field
  Field3D(const Field2D& f);
  /// Constructor from value
<<<<<<< HEAD
  Field3D(BoutReal val ,Mesh * msh = nullptr);
=======
  Field3D(BoutReal val ,Mesh * localmesh = nullptr);
>>>>>>> 492a11d1
  /// Destructor
  ~Field3D();

  /// Data type stored in this field
  using value_type = BoutReal;

  /*!
   * Ensures that memory is allocated and unique
   */
  void allocate();
  
  /*!
   * Test if data is allocated
   */
  bool isAllocated() const { return !data.empty(); } 
  
  /*!
   * Return a pointer to the time-derivative field
   *
   * The first time this is called, a new field will be
   * allocated. Subsequent calls return the same field
   */
  Field3D* timeDeriv();

  /*!
   * Return the number of nx points
   */
  int getNx() const override {return nx;};
  /*!
   * Return the number of ny points
   */
  int getNy() const override {return ny;};
  /*!
   * Return the number of nz points
   */
  int getNz() const override {return nz;};

  /*!
   * Ensure that this field has separate fields
   * for yup and ydown.
   */
  void splitYupYdown();

  /*!
   * Ensure that yup and ydown refer to this field
   */
  void mergeYupYdown();
  
  /// Check if this field has yup and ydown fields
  bool hasYupYdown() const {
    return (yup_field != nullptr) && (ydown_field != nullptr);
  }

  /// Return reference to yup field
  Field3D& yup() { 
    ASSERT2(yup_field != nullptr); // Check for communicate
    return *yup_field; 
  }
  /// Return const reference to yup field
  const Field3D& yup() const { 
    ASSERT2(yup_field != nullptr);
    return *yup_field; 
  }
  
  /// Return reference to ydown field
  Field3D& ydown() { 
    ASSERT2(ydown_field != nullptr);
    return *ydown_field;
  }
  
  /// Return const reference to ydown field
  const Field3D& ydown() const { 
    ASSERT2(ydown_field != nullptr);
    return *ydown_field; 
  }

  /// Return yup if dir=+1, and ydown if dir=-1
  Field3D& ynext(int dir);
  const Field3D& ynext(int dir) const;

  // Staggered grids
  void setLocation(CELL_LOC loc) override; ///< Set variable location
  CELL_LOC getLocation() const override; ///< Variable location
  
  /////////////////////////////////////////////////////////
  // Data access
  
  const DataIterator iterator() const;

  /*!
   * These begin and end functions are used to iterate over
   * the indices of a field. Indices are used rather than
   * values since this allows expressions involving multiple fields.
   *
   * Example
   * -------
   *
   * Field3D objects f and g can be modified by 
   * 
   * for(auto i : f) {
   *   f[i] = 2.*f[i] + g[i];
   * }
   * 
   */
  const DataIterator begin() const;
  const DataIterator end() const;
  
  /*!
   * Returns a range of indices which can be iterated over
   * Uses the REGION flags in bout_types.hxx
   * 
   * Example
   * -------
   * 
   * This loops over the interior points, not the boundary
   * and inside the loop the index is used to calculate the difference
   * between the point one index up in x (i.xp()) and one index down
   * in x (i.xm()), putting the result into a different field 'g'
   * 
   * for(auto i : f.region(RGN_NOBNDRY)) {
   *   g[i] = f[i.xp()] - f[i.xm()];
   * }
   * 
   */
  const IndexRange region(REGION rgn) const;

  /*!
   * Direct data access using DataIterator object.
   * This uses operator(x,y,z) so checks will only be
   * performed if CHECK > 2.
   */
  BoutReal& operator[](const DataIterator &d) {
    return operator()(d.x, d.y, d.z);
  }
  const BoutReal& operator[](const DataIterator &d) const {
    return operator()(d.x, d.y, d.z);
  }
  BoutReal& operator()(DataIterator &d) {
    return operator()(d.x, d.y, d.z);
  }
  const BoutReal& operator()(DataIterator &d) const {
    return operator()(d.x, d.y, d.z);
  }
  BoutReal& operator[](const Indices &i) {
    return operator()(i.x, i.y, i.z);
  }
  const BoutReal& operator[](const Indices &i) const override {
    return operator()(i.x, i.y, i.z);
  }
  
  BoutReal& operator[](bindex &bx) {
    return operator()(bx.jx, bx.jy, bx.jz);
  }
  const BoutReal& operator[](bindex &bx) const {
    return operator()(bx.jx, bx.jy, bx.jz);
  }
  
  /*!
   * Direct access to the underlying data array
   *
   * If CHECK > 2 then bounds checking is performed
   * 
   * If CHECK <= 2 then no checks are performed, to
   * allow inlining and optimisation of inner loops
   */
  inline BoutReal& operator()(int jx, int jy, int jz) {
#if CHECK > 2
    // Perform bounds checking
    if(data.empty())
      throw BoutException("Field3D: () operator on empty data");
    
    if((jx < 0) || (jx >= nx) || 
       (jy < 0) || (jy >= ny) || 
       (jz < 0) || (jz >= nz))
      throw BoutException("Field3D: (%d, %d, %d) operator out of bounds (%d, %d, %d)", 
			  jx, jy, jz, nx, ny, nz);
#endif
    return data[(jx*ny +jy)*nz + jz];
  }
  
  inline const BoutReal& operator()(int jx, int jy, int jz) const {
#if CHECK > 2
    if(data.empty())
      throw BoutException("Field3D: () operator on empty data");
    
    if((jx < 0) || (jx >= nx) || 
       (jy < 0) || (jy >= ny) || 
       (jz < 0) || (jz >= nz))
      throw BoutException("Field3D: (%d, %d, %d) operator out of bounds (%d, %d, %d)", 
			  jx, jy, jz, nx, ny, nz);
#endif
    return data[(jx*ny +jy)*nz + jz];
  }
  
  /*!
   * Direct access to the underlying data array
   *
   * This version returns a pointer to a data array,
   * and is intended for use with FFT routines. The data
   * is guaranteed to be contiguous in Z index
   */
  inline const BoutReal* operator()(int jx, int jy) const {
#if CHECK > 2
    if(data.empty())
      throw BoutException("Field3D: () operator on empty data");

    if((jx < 0) || (jx >= nx) ||
       (jy < 0) || (jy >= ny))
      throw BoutException("Field3D: (%d, %d) operator out of bounds (%d, %d)",
                          jx, jy, nx, ny);
#endif
    return &data[(jx*ny +jy)*nz];
  }

  inline BoutReal* operator()(int jx, int jy) {
#if CHECK > 2
    if(data.empty())
      throw BoutException("Field3D: () operator on empty data");

    if((jx < 0) || (jx >= nx) ||
       (jy < 0) || (jy >= ny))
      throw BoutException("Field3D: (%d, %d) operator out of bounds (%d, %d)",
                          jx, jy, nx, ny);
#endif
    return &data[(jx*ny +jy)*nz];
  }
  
  /////////////////////////////////////////////////////////
  // Operators
  
  const Field3D operator+() const {return *this;}
  
  /// Assignment operators
  ///@{
  Field3D & operator=(const Field3D &rhs);
  Field3D & operator=(const Field2D &rhs);
  /// return void, as only part initialised
  void      operator=(const FieldPerp &rhs);
  /// return void, as only part initialised
  void      operator=(const bvalue &val);
  Field3D & operator=(BoutReal val);
  ///@}

  /// Addition operators
  ///@{
  Field3D & operator+=(const Field3D &rhs);
  Field3D & operator+=(const Field2D &rhs);
  Field3D & operator+=(BoutReal rhs);
  ///@}
  
  /// Subtraction operators
  ///@{
  Field3D & operator-=(const Field3D &rhs);
  Field3D & operator-=(const Field2D &rhs);
  Field3D & operator-=(BoutReal rhs);
  ///@}

  /// Multiplication operators
  ///@{
  Field3D & operator*=(const Field3D &rhs);
  Field3D & operator*=(const Field2D &rhs);
  Field3D & operator*=(BoutReal rhs);
  ///@}

  /// Division operators
  ///@{
  Field3D & operator/=(const Field3D &rhs);
  Field3D & operator/=(const Field2D &rhs);
  Field3D & operator/=(BoutReal rhs);
  ///@}

  // Stencils for differencing
  void setXStencil(stencil &fval, const bindex &bx, CELL_LOC loc = CELL_DEFAULT) const override;
  void setYStencil(stencil &fval, const bindex &bx, CELL_LOC loc = CELL_DEFAULT) const override;
  void setZStencil(stencil &fval, const bindex &bx, CELL_LOC loc = CELL_DEFAULT) const override;
  
  // FieldData virtual functions
  
  bool isReal() const override   { return true; }         // Consists of BoutReal values
  bool is3D() const override     { return true; }         // Field is 3D
  int  byteSize() const override { return sizeof(BoutReal); } // Just one BoutReal
  int  BoutRealSize() const override { return 1; }

  /// Visitor pattern support
  void accept(FieldVisitor &v) override { v.accept(*this); }
  
#if CHECK > 0
  void doneComms() override { bndry_xin = bndry_xout = bndry_yup = bndry_ydown = true; }
#else
  void doneComms() override {}
#endif

  friend class Vector3D;

  DEPRECATED(void setBackground(const Field2D &f2d)); ///< Boundary is applied to the total of this and f2d
  void applyBoundary(bool init=false) override;
  void applyBoundary(BoutReal t);
  void applyBoundary(const string &condition);
  void applyBoundary(const char* condition) { applyBoundary(string(condition)); }
  void applyBoundary(const string &region, const string &condition);
  void applyTDerivBoundary() override;
  void setBoundaryTo(const Field3D &f3d); ///< Copy the boundary region

  void applyParallelBoundary();
  void applyParallelBoundary(BoutReal t);
  void applyParallelBoundary(const string &condition);
  void applyParallelBoundary(const char* condition) { applyParallelBoundary(string(condition)); }
  void applyParallelBoundary(const string &region, const string &condition);
  void applyParallelBoundary(const string &region, const string &condition, Field3D *f);
  
private:
  /// Boundary - add a 2D field
  const Field2D *background;

  int nx, ny, nz;  ///< Array sizes (from fieldmesh). These are valid only if fieldmesh is not null
  
  /// Internal data array. Handles allocation/freeing of memory
  Array<BoutReal> data;

  CELL_LOC location; ///< Location of the variable in the cell
  
  Field3D *deriv; ///< Time derivative (may be NULL)

  /// Pointers to fields containing values along Y
  Field3D *yup_field, *ydown_field;
};

// Non-member overloaded operators

// Binary operators
FieldPerp operator+(const Field3D &lhs, const FieldPerp &rhs);
FieldPerp operator-(const Field3D &lhs, const FieldPerp &rhs);
FieldPerp operator*(const Field3D &lhs, const FieldPerp &rhs);
FieldPerp operator/(const Field3D &lhs, const FieldPerp &rhs);

Field3D operator+(const Field3D &lhs, const Field3D &rhs);
Field3D operator-(const Field3D &lhs, const Field3D &rhs);
Field3D operator*(const Field3D &lhs, const Field3D &rhs);
Field3D operator/(const Field3D &lhs, const Field3D &rhs);

Field3D operator+(const Field3D &lhs, const Field2D &rhs);
Field3D operator-(const Field3D &lhs, const Field2D &rhs);
Field3D operator*(const Field3D &lhs, const Field2D &rhs);
Field3D operator/(const Field3D &lhs, const Field2D &rhs);

Field3D operator+(const Field3D &lhs, BoutReal rhs);
Field3D operator-(const Field3D &lhs, BoutReal rhs);
Field3D operator*(const Field3D &lhs, BoutReal rhs);
Field3D operator/(const Field3D &lhs, BoutReal rhs);

Field3D operator+(BoutReal lhs, const Field3D &rhs);
Field3D operator-(BoutReal lhs, const Field3D &rhs);
Field3D operator*(BoutReal lhs, const Field3D &rhs);
Field3D operator/(BoutReal lhs, const Field3D &rhs);

/*!
 * Unary minus. Returns the negative of given field,
 * iterates over whole domain including guard/boundary cells.
 */
Field3D operator-(const Field3D &f);

// Non-member functions

/*!
 * Calculates the minimum of a field, excluding
 * the boundary/guard cells. 
 * By default this is only on the local processor,
 * but setting allpe=true does a collective Allreduce
 * over all processors.
 *
 * @param[in] f  The field to loop over
 * @param[in] allpe  Minimum over all processors?
 * 
 */
BoutReal min(const Field3D &f, bool allpe=false, REGION rgn=RGN_NOBNDRY);

/*!
 * Calculates the maximum of a field, excluding
 * the boundary/guard cells. 
 * By default this is only on the local processor,
 * but setting allpe=true does a collective Allreduce
 * over all processors.
 *
 * @param[in] f  The field to loop over
 * @param[in] allpe  Minimum over all processors?
 * 
 */
BoutReal max(const Field3D &f, bool allpe=false, REGION rgn=RGN_NOBNDRY);

/*!
 * Exponent: pow(a, b) is a raised to the power of b
 *
 * This loops over the entire domain, including guard/boundary cells
 * If CHECK >= 3 then the result will be checked for non-finite numbers
 */
Field3D pow(const Field3D &lhs, const Field3D &rhs);
Field3D pow(const Field3D &lhs, const Field2D &rhs);
Field3D pow(const Field3D &lhs, const FieldPerp &rhs);
Field3D pow(const Field3D &lhs, BoutReal rhs);
Field3D pow(BoutReal lhs, const Field3D &rhs);

/*!
 * Square root
 * 
 * This loops over the entire domain, including guard/boundary cells
 * If CHECK >= 3 then the result will be checked for non-finite numbers
 */
const Field3D sqrt(const Field3D &f);

/*!
 * Absolute value (modulus, |f|)
 *
 * This loops over the entire domain, including guard/boundary cells
 * If CHECK >= 3 then the result will be checked for non-finite numbers
 */
const Field3D abs(const Field3D &f);

/*!
 * Exponential: exp(f) is e to the power of f
 *
 * This loops over the entire domain, including guard/boundary cells
 * If CHECK >= 3 then the result will be checked for non-finite numbers
 */
const Field3D exp(const Field3D &f);

/*!
 * Natural logarithm, inverse of exponential
 * 
 *     log(exp(f)) = f
 *
 * This loops over the entire domain, including guard/boundary cells
 * If CHECK >= 3 then the result will be checked for non-finite numbers
 */
const Field3D log(const Field3D &f);

/*!
 * Sine trigonometric function. 
 *
 * @param[in] f  Angle in radians
 *
 * This loops over the entire domain, including guard/boundary cells
 * If CHECK >= 3 then the result will be checked for non-finite numbers
 */
const Field3D sin(const Field3D &f);

/*!
 * Cosine trigonometric function. 
 *
 * @param[in] f  Angle in radians
 *
 * This loops over the entire domain, including guard/boundary cells
 * If CHECK >= 3 then the result will be checked for non-finite numbers
 */
const Field3D cos(const Field3D &f);

/*!
 * Tangent trigonometric function. 
 *
 * @param[in] f  Angle in radians
 *
 * This loops over the entire domain, including guard/boundary cells
 * If CHECK >= 3 then the result will be checked for non-finite numbers
 */
const Field3D tan(const Field3D &f);

/*!
 * Hyperbolic sine function. 
 *
 * This loops over the entire domain, including guard/boundary cells
 * If CHECK >= 3 then the result will be checked for non-finite numbers
 */
const Field3D sinh(const Field3D &f);

/*!
 * Hyperbolic cosine function. 
 *
 * This loops over the entire domain, including guard/boundary cells
 * If CHECK >= 3 then the result will be checked for non-finite numbers
 */
const Field3D cosh(const Field3D &f);

/*!
 * Hyperbolic tangent function. 
 *
 * This loops over the entire domain, including guard/boundary cells
 * If CHECK >= 3 then the result will be checked for non-finite numbers
 */
const Field3D tanh(const Field3D &f);

/*!
 * Check if all values of a field are finite.
 * Loops over all points including the boundaries
 */
bool finite(const Field3D &var);


#if CHECK > 0
void checkData(const Field3D &f); ///< Checks if the data is valid.
void checkData(BoutReal f); ///< Checks if the data is valid.
#else
inline void checkData(const Field3D &UNUSED(f)){;}; ///< if CHECK is disabled, ignore
inline void checkData(BoutReal UNUSED(f)){;}; ///< if CHECK is disabled, ignore
#endif
 
/*!
 * Makes a copy of a field, ensuring that the underlying
 * data is not shared.
 */ 
const Field3D copy(const Field3D &f);

/*!
 * Apply a floor value to a field. Any value lower than
 * the floor is set to the floor.
 * 
 * @param[in] var  Variable to apply floor to
 * @param[in] f    The floor value
 *
 */
const Field3D floor(const Field3D &var, BoutReal f);

/*!
 * Fourier filtering, removes all except one mode
 * 
 * @param[in] var Variable to apply filter to
 * @param[in] N0 The component to keep
 */
const Field3D filter(const Field3D &var, int N0);

/*!
 * Fourier low pass filtering. Removes modes higher than zmax
 */ 
const Field3D lowPass(const Field3D &var, int zmax);

/*!
 * Fourier low pass filtering. Removes modes
 * lower than zmin and higher than zmax
 */
const Field3D lowPass(const Field3D &var, int zmax, int zmin);

/*!
 * Perform a shift by a given angle in Z
 *
 * @param[inout] var  The variable to be modified in-place
 * @param[in] jx   X index
 * @param[in] jy   Y index
 * @param[in] zangle   The Z angle to apply
 */
void shiftZ(Field3D &var, int jx, int jy, double zangle);

/*!
 * Apply a phase shift by a given angle in Z to all points
 * 
 * @param[inout] var  The variable to modify in-place
 * @param[in] zangle  The angle to shift by in Z
 */
void shiftZ(Field3D &var, double zangle);

/*!
 * Average in the Z direction
 */ 
Field2D DC(const Field3D &f);

/*!
 * @brief Returns a reference to the time-derivative of a field
 * 
 * Wrapper around member function f.timeDeriv()
 *
 */
inline Field3D& ddt(Field3D &f) {
  return *(f.timeDeriv());
}

#endif /* __FIELD3D_H__ */<|MERGE_RESOLUTION|>--- conflicted
+++ resolved
@@ -184,11 +184,7 @@
   /// Constructor from 2D field
   Field3D(const Field2D& f);
   /// Constructor from value
-<<<<<<< HEAD
-  Field3D(BoutReal val ,Mesh * msh = nullptr);
-=======
   Field3D(BoutReal val ,Mesh * localmesh = nullptr);
->>>>>>> 492a11d1
   /// Destructor
   ~Field3D();
 
